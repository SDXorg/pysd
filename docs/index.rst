--- conflicted
+++ resolved
@@ -91,8 +91,7 @@
 
 Citing
 ^^^^^^
-<<<<<<< HEAD
-If you use PySD in any published work, consider citing the `PySD Paper (2022) <https://github.com/JamesPHoughton/pysd>`_:
+If you use PySD in any published work, consider citing the `PySD Paper (2022) <https://github.com/SDXorg/pysd>`_:
 
 .. code-block:: latex
 
@@ -105,13 +104,13 @@
       doi = {TODO},
       journal = {{Journal of Open Source Software}},
       title = {{PySD: System Dynamics Modeling in Python}},
-      url = {https://github.com/JamesPHoughton/pysd},
+      url = {https://github.com/SDXorg/pysd},
       year = {2022},
       month = {6},
       keywords = {System Dynamics, Vensim, XMILE, Python}
    }
 
-Please, also add the `PySD Introductory Paper (2015) <https://github.com/JamesPHoughton/pysd/blob/master/docs/PySD-Intro-Paper-Preprint.pdf>`_:
+Please, also add the `PySD Introductory Paper (2015) <https://github.com/SDXorg/pysd/blob/master/docs/PySD-Intro-Paper-Preprint.pdf>`_:
 
 .. code-block:: latex
 
@@ -134,16 +133,10 @@
       month = {7},
       keywords = {System Dynamics, Vensim, Python}
    }
-=======
-If you use PySD in any published work, consider citing the `PySD Introductory Paper <https://github.com/SDXorg/pysd/blob/master/docs/PySD%20Intro%20Paper%20Preprint.pdf>`_::
-
-   Houghton, James; Siegel, Michael. "Advanced data analytics for system dynamics models using PySD." *Proceedings of the 33rd International Conference of the System Dynamics Society.* 2015.
->>>>>>> ac80a06b
 
 You can also cite the library using the `DOI provided by Zenodo <https://doi.org/10.5281/zenodo.5654824>`_. It is recomendable to specify the used PySD version and its correspondent DOI. If you want to cite all versions you can use the generic DOI for PySD instead:
 
 |DOI|
-
 
 Support
 ^^^^^^^
