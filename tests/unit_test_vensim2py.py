--- conflicted
+++ resolved
@@ -106,21 +106,15 @@
         from pysd.py_backend.vensim.vensim2py import get_equation_components
 
         self.assertEqual(
-<<<<<<< HEAD
-            get_equation_components(r"constant = 25"),
-            {
-                "expr": "25",
-                "kind": "component",
-                "subs": [],
-                "subs_compatibility": {},
-                "real_name": "constant",
-                "keyword": None,
-            },
-=======
             get_equation_components(r'constant = 25'),
-            {'expr': '25', 'kind': 'component', 'subs': [],
-             'subs_compatibility': {}, 'real_name': 'constant', 'keyword': None}
->>>>>>> 32b0b278
+            {
+                'expr': '25',
+                'kind': 'component',
+                'subs': [],
+                'subs_compatibility': {},
+                'real_name': 'constant',
+                'keyword': None
+            }
         )
 
     def test_equals_handling(self):
@@ -144,7 +138,6 @@
         from pysd.py_backend.vensim.vensim2py import get_equation_components
 
         self.assertEqual(
-<<<<<<< HEAD
             get_equation_components(
                 r"""constant\t =
                                                         \t25\t """
@@ -157,12 +150,6 @@
                 "real_name": "constant",
                 "keyword": None,
             },
-=======
-            get_equation_components(r'''constant\t =
-                                                        \t25\t '''),
-            {'expr': '25', 'kind': 'component', 'subs': [],
-             'subs_compatibility': {}, 'real_name': 'constant', 'keyword': None}
->>>>>>> 32b0b278
         )
 
         # test eliminating vensim's line continuation character
@@ -298,7 +285,6 @@
 
         self.assertEqual(
             get_equation_components(r'"silly-string" = 25'),
-<<<<<<< HEAD
             {
                 "expr": "25",
                 "kind": "component",
@@ -307,10 +293,6 @@
                 "real_name": '"silly-string"',
                 "keyword": None,
             },
-=======
-            {'expr': '25', 'kind': 'component', 'subs': [],
-             'subs_compatibility': {}, 'real_name': '"silly-string"', 'keyword': None}
->>>>>>> 32b0b278
         )
 
         self.assertEqual(
@@ -390,10 +372,6 @@
     def test_logicals(self):
         from pysd.py_backend.vensim.vensim2py import parse_general_expression
 
-<<<<<<< HEAD
-        res = parse_general_expression({"expr": "20"})
-        self.assertEqual(res[0]["py_expr"], "20")
-=======
         res = parse_general_expression(
             {'expr': 'IF THEN ELSE(1 :AND: 0,0,1)'})
         self.assertEqual(
@@ -446,7 +424,6 @@
         from pysd.py_backend.vensim.vensim2py import parse_general_expression
         res = parse_general_expression({'expr': '20'})
         self.assertEqual(res[0]['py_expr'], '20')
->>>>>>> 32b0b278
 
         res = parse_general_expression({"expr": "3.14159"})
         self.assertEqual(res[0]["py_expr"], "3.14159")
@@ -463,7 +440,11 @@
         from pysd.py_backend.functions import Integ
 
         res = parse_general_expression(
-            {"expr": "INTEG (FlowA, -10)", "py_name": "test_stock", "subs": []},
+            {
+                "expr": "INTEG (FlowA, -10)",
+                "py_name": "test_stock",
+                "subs": []
+            },
             {"FlowA": "flowa"},
             elements_subs_dict={"test_stock": []},
         )
@@ -639,15 +620,6 @@
             "['Dim1'],_subscript_dict)",
         )
 
-<<<<<<< HEAD
-        res = parse_general_expression(
-            {"expr": "Var C[Dim1, C, H]"},
-            {"Var C": "var_c"},
-            {"Dim1": ["A", "B"], "Dim2": ["C", "D", "E"], "Dim3": ["F", "G", "H", "I"]},
-            None,
-            {"var_c": ["Dim1", "Dim2", "Dim3"]},
-        )
-=======
         res = parse_general_expression({'expr': 'Var B[A, C]'},
                                      {'Var B': 'var_b'},
                                      {'Dim1': ['A', 'B'],
@@ -660,14 +632,12 @@
             "float(var_b().loc['A', 'C'])")
 
         res = parse_general_expression({'expr': 'Var C[Dim1, C, H]'},
-                                     {'Var C': 'var_c'},
-                                     {'Dim1': ['A', 'B'],
-                                      'Dim2': ['C', 'D', 'E'],
-                                      'Dim3': ['F', 'G', 'H', 'I']},
-                                     None,
-                                     {'var_c': ['Dim1', 'Dim2', 'Dim3']})
->>>>>>> 32b0b278
-
+                                       {'Var C': 'var_c'},
+                                       {'Dim1': ['A', 'B'],
+                                        'Dim2': ['C', 'D', 'E'],
+                                        'Dim3': ['F', 'G', 'H', 'I']},
+                                       None,
+                                       {'var_c': ['Dim1', 'Dim2', 'Dim3']})
         self.assertEqual(
             res[0]["py_expr"],
             "rearrange(var_c().loc[:, 'C', 'H'].reset_coords(drop=True),"
@@ -780,7 +750,7 @@
 
     def test_parse_sketch_line_error(self):
         from pysd.py_backend.vensim.vensim2py import parse_sketch_line
-        
+
         namespace = {'"var_1"': "var_1"}
         line = "10,2,whatever"
         try:
@@ -797,12 +767,12 @@
     def test__split_sketch_warning(self):
         import warnings
         from pysd.py_backend.vensim.vensim2py import _split_sketch
-        
+
         model_str = "this is my model"
 
         with warnings.catch_warnings(record=True) as ws:
             text, sketch = _split_sketch(model_str)
-            
+
             # use only user warnings
             wu = [w for w in ws if issubclass(w.category, UserWarning)]
             self.assertEqual(len(wu), 1)
