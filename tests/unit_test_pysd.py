import unittest
import pandas as pd
import numpy as np
from pysd import utils

test_model = 'test-models/samples/teacup/teacup.mdl'


class TestPySD(unittest.TestCase):
    def test_run(self):
        import pysd
        model = pysd.read_vensim(test_model)
        stocks = model.run()
        self.assertTrue(isinstance(stocks, pd.DataFrame))  # return a dataframe
        self.assertTrue('Teacup Temperature' in stocks.columns.values)  # contains correct column
        self.assertGreater(len(stocks), 3)  # has multiple rows
        self.assertTrue(stocks.notnull().all().all())  # there are no null values in the set

    def test_run_includes_last_value(self):
        import pysd
        model = pysd.read_vensim(test_model)
        res = model.run()
        self.assertEqual(res.index[-1], model.components.final_time())

    def test_run_return_timestamps(self):
        """Addresses https://github.com/JamesPHoughton/pysd/issues/17"""
        import pysd
        model = pysd.read_vensim(test_model)
        timestamps = np.random.rand(5).cumsum()
        stocks = model.run(return_timestamps=timestamps)
        self.assertTrue((stocks.index.values == timestamps).all())

        stocks = model.run(return_timestamps=5)
        self.assertEqual(stocks.index[0], 5)

    def test_run_return_timestamps_past_final_time(self):
        """ If the user enters a timestamp that is longer than the euler
        timeseries that is defined by the normal model file, should
        extend the euler series to the largest timestamp"""
        import pysd
        model = pysd.read_vensim(test_model)
        return_timestamps = range(0, 100, 10)
        stocks = model.run(return_timestamps=return_timestamps)
        self.assertSequenceEqual(return_timestamps, list(stocks.index))

    def test_run_return_columns_original_names(self):
        """Addresses https://github.com/JamesPHoughton/pysd/issues/26
        - Also checks that columns are returned in the correct order"""
        import pysd
        model = pysd.read_vensim(test_model)
        return_columns = ['Room Temperature', 'Teacup Temperature']
        result = model.run(return_columns=return_columns)
        self.assertEqual(set(result.columns), set(return_columns))

    def test_run_return_columns_pysafe_names(self):
        """Addresses https://github.com/JamesPHoughton/pysd/issues/26"""
        import pysd
        model = pysd.read_vensim(test_model)
        return_columns = ['room_temperature', 'teacup_temperature']
        result = model.run(return_columns=return_columns)
        self.assertEqual(set(result.columns), set(return_columns))

    def test_initial_conditions_tuple_pysafe_names(self):
        import pysd
        model = pysd.read_vensim(test_model)
        stocks = model.run(initial_condition=(3000, {'teacup_temperature': 33}),
                           return_timestamps=range(3000, 3010))
        self.assertEqual(stocks.index[0], 3000)
        self.assertEqual(stocks['Teacup Temperature'].iloc[0], 33)

    def test_initial_conditions_tuple_original_names(self):
        """ Responds to https://github.com/JamesPHoughton/pysd/issues/77"""
        import pysd
        model = pysd.read_vensim(test_model)
        stocks = model.run(initial_condition=(3000, {'Teacup Temperature': 33}),
                           return_timestamps=range(3000, 3010))
        self.assertEqual(stocks.index[0], 3000)
        self.assertEqual(stocks['Teacup Temperature'].iloc[0], 33)

    def test_initial_conditions_current(self):
        import pysd
        model = pysd.read_vensim(test_model)
        stocks1 = model.run(return_timestamps=range(0, 31))
        stocks2 = model.run(initial_condition='current',
                            return_timestamps=range(30, 45))
        self.assertEqual(stocks1['Teacup Temperature'].iloc[-1],
                         stocks2['Teacup Temperature'].iloc[0])

    def test_initial_condition_bad_value(self):
        import pysd
        model = pysd.read_vensim(test_model)
        with self.assertRaises(ValueError):
            model.run(initial_condition='bad value')

    def test_set_constant_parameter(self):
        """ In response to: re: https://github.com/JamesPHoughton/pysd/issues/5"""
        import pysd
        model = pysd.read_vensim(test_model)
        model.set_components({'room_temperature': 20})
        self.assertEqual(model.components.room_temperature(), 20)

        model.run(params={'room_temperature': 70})
        self.assertEqual(model.components.room_temperature(), 70)

    def test_set_timeseries_parameter(self):
        import pysd
        model = pysd.read_vensim(test_model)
        timeseries = range(30)
        temp_timeseries = pd.Series(index=timeseries,
                                    data=(50 + np.random.rand(len(timeseries)).cumsum()))
        res = model.run(params={'room_temperature': temp_timeseries},
                        return_columns=['room_temperature'],
                        return_timestamps=timeseries)
        self.assertTrue((res['room_temperature'] == temp_timeseries).all())

    def test_set_component_with_real_name(self):
        import pysd
        model = pysd.read_vensim(test_model)
        model.set_components({'Room Temperature': 20})
        self.assertEqual(model.components.room_temperature(), 20)

        model.run(params={'Room Temperature': 70})
        self.assertEqual(model.components.room_temperature(), 70)

    def test_set_components_warnings(self):
        """Addresses https://github.com/JamesPHoughton/pysd/issues/80"""
        import pysd
        import warnings
        model = pysd.read_vensim(test_model)
        with warnings.catch_warnings(record=True) as w:
            warnings.simplefilter("always")
            model.set_components({'Teacup Temperature': 20, 'Characteristic Time': 15})   # set stock value using params
        self.assertEqual(len(w), 1)
        self.assertTrue('Teacup Temperature' in str(w[0].message))   # check that warning references the stock

    def test_docs(self):
        """ Test that the model prints some documentation """
        import pysd
        model = pysd.read_vensim(test_model)
        self.assertIsInstance(str(model), str)  # tests string conversion of string
        self.assertIsInstance(repr(model.doc()), str)  # tests that doc can be printed
        self.assertIsInstance(model.doc(), pd.DataFrame)

    def test_cache(self):
        # Todo: test stepwise and runwise caching
        import pysd
        model = pysd.read_vensim(test_model)
        model.run()
        self.assertIsNotNone(model.components.room_temperature.cache_val)

    def test_reset_state(self):
        import pysd
        model = pysd.read_vensim(test_model)
        initial_temp = model.components.teacup_temperature()
        model.run()
        final_temp = model.components.teacup_temperature()
        model.reset_state()
        reset_temp = model.components.teacup_temperature()
        self.assertNotEqual(initial_temp, final_temp)
        self.assertEqual(initial_temp, reset_temp)

    def test_set_state(self):
        import pysd
        model = pysd.read_vensim(test_model)

        initial_temp = model.components.teacup_temperature()
        initial_time = model.components.time()

        new_time = np.random.rand()

        # Test that we can set with real names
        model.set_state(new_time, {'Teacup Temperature': 500})
        self.assertNotEqual(initial_temp, 500)
        self.assertEqual(model.components.teacup_temperature(), 500)

        # Test setting with pysafe names
        model.set_state(new_time + 1, {'teacup_temperature': 202})
        self.assertEqual(model.components.teacup_temperature(), 202)

        # Test setting with stateful object name
        model.set_state(new_time + 2, {'integ_teacup_temperature': 302})
        self.assertEqual(model.components.teacup_temperature(), 302)

    def test_replace_element(self):
        import pysd
        model = pysd.read_vensim(test_model)
        stocks1 = model.run()
        model.components.characteristic_time = lambda: 3
        stocks2 = model.run()
        self.assertGreater(stocks1['Teacup Temperature'].loc[10],
                           stocks2['Teacup Temperature'].loc[10])

    def test_set_initial_condition(self):
        import pysd
        model = pysd.read_vensim(test_model)
        initial_temp = model.components.teacup_temperature()
        initial_time = model.components.time()

        new_state = {'Teacup Temperature': 500}
        new_time = np.random.rand()

        model.set_initial_condition((new_time, new_state))
        set_temp = model.components.teacup_temperature()
        set_time = model.components.time()

        self.assertNotEqual(set_temp, initial_temp)
        self.assertEqual(set_temp, 500)

        self.assertNotEqual(initial_time, new_time)
        self.assertEqual(new_time, set_time)

        model.set_initial_condition('original')
        set_temp = model.components.teacup_temperature()
        set_time = model.components.time()

        self.assertEqual(initial_temp, set_temp)
        self.assertEqual(initial_time, set_time)

    def test__build_euler_timeseries(self):
        import pysd
        model = pysd.read_vensim(test_model)
        model.components.initial_time = lambda: 3
        model.components.final_time = lambda: 10
        model.components.time_step = lambda: 1
        model.reset_state()

        actual = list(model._build_euler_timeseries(return_timestamps=[10]))
        expected = range(3, 11, 1)
        self.assertSequenceEqual(actual, expected)

    def test_build_euler_timeseries_with_timestamps(self):
        # don't bother to have timeseries go beyond return val.
        import pysd
        model = pysd.read_vensim(test_model)
        model.components.initial_time = lambda: 3
        model.components.final_time = lambda: 7
        model.components.time_step = lambda: 1
        model.reset_state()

        actual = list(model._build_euler_timeseries([3.14, 5.7]))
        expected = [3, 3.14, 4, 5, 5.7]
        self.assertSequenceEqual(actual, expected)

    def test__timeseries_component(self):
        import pysd
        model = pysd.read_vensim(test_model)
        temp_timeseries = pd.Series(index=range(0, 30, 1),
                                    data=range(0, 60, 2))
        func = model._timeseries_component(temp_timeseries)
        model.components._t = 0
        self.assertEqual(func(), 0)

        model.components._t = 2.5
        self.assertEqual(func(), 5)

        model.components._t = 3.1
        self.assertEqual(func(), 6.2)

    def test__constant_component(self):
        import pysd
        model = pysd.read_vensim(test_model)
        val = 12.3
        func = model._constant_component(val)
        model.components._t = 0
        self.assertEqual(func(), val)

        model.components._t = 2.5
        self.assertEqual(func(), val)

    def test__integrate(self):
        import pysd
        # Todo: think through a stronger test here...
        model = pysd.read_vensim(test_model)
        res = model._integrate(time_steps=range(5),
                               capture_elements=['teacup_temperature'],
                               return_timestamps=range(0, 5, 2))
        self.assertIsInstance(res, list)
        self.assertIsInstance(res[0], dict)

    def test_default_returns_with_construction_functions(self):
        """
        If the run function is called with no arguments

        """
        import pysd
        model = pysd.read_vensim('test-models/tests/delays/test_delays.mdl')
        ret = model.run()
        self.assertTrue({'Stock Delay1I',
                         'Stock Delay3I',
                         'Stock Delay1',
                         'Stock DelayN',
                         'Stock Delay3'} <=
                        set(ret.columns.values))

    def test_py_model_file(self):
        """Addresses https://github.com/JamesPHoughton/pysd/issues/86"""
        import pysd
        model = pysd.read_vensim(test_model)
        self.assertEqual(model.py_model_file, test_model.replace('.mdl', '.py'))

    def test_mdl_file(self):
        """Relates to https://github.com/JamesPHoughton/pysd/issues/86"""
        import pysd
        model = pysd.read_vensim(test_model)
        self.assertEqual(model.mdl_file, test_model)


class TestModelInteraction(unittest.TestCase):
    """ The tests in this class test pysd's interaction with itself
        and other modules. """

    def test_multiple_load(self):
        """
        Test that we can load and run multiple models at the same time,
        and that the models don't interact with each other. This can
        happen if we arent careful about class attributes vs instance attributes

        This test responds to issue:
        https://github.com/JamesPHoughton/pysd/issues/23

        """
        import pysd

        model_1 = pysd.read_vensim('test-models/samples/teacup/teacup.mdl')
        model_2 = pysd.read_vensim('test-models/samples/SIR/SIR.mdl')

        self.assertNotIn('teacup_temperature', dir(model_2.components))

    def test_no_crosstalk(self):
        """
        Need to check that if we instantiate two copies of the same model,
        changes to one copy do not influence the other copy.
        """
        # Todo: this test could be made more comprehensive
        import pysd

        model_1 = pysd.read_vensim('test-models/samples/teacup/teacup.mdl')
        model_2 = pysd.read_vensim('test-models/samples/SIR/SIR.mdl')

        model_1.components.initial_time = lambda: 10
        self.assertNotEqual(model_2.components.initial_time, 10)

    def test_restart_cache(self):
        """
        Test that when we cache a model variable at the 'run' time,
         if the variable is changed and the model re-run, the cache updates
         to the new variable, instead of maintaining the old one.
        """
        import pysd
        model = pysd.read_vensim(test_model)
        model.run()
        old = model.components.room_temperature()
        model.set_components({'Room Temperature': 345})
        new = model.components.room_temperature()
        model.run()
        self.assertEqual(new, 345)
        self.assertNotEqual(old, new)

<<<<<<< HEAD
=======
    def test_py_model_file(self):
        """Addresses https://github.com/JamesPHoughton/pysd/issues/86"""
        import pysd
        model = pysd.read_vensim(test_model)
        self.assertEqual(model.py_model_file, test_model.replace('.mdl', '.py'))

    def test_mdl_file(self):
        """Relates to https://github.com/JamesPHoughton/pysd/issues/86"""
        import pysd
        model = pysd.read_vensim(test_model)
        self.assertEqual(model.mdl_file, test_model)
>>>>>>> 88ae9ff4
<|MERGE_RESOLUTION|>--- conflicted
+++ resolved
@@ -355,18 +355,3 @@
         model.run()
         self.assertEqual(new, 345)
         self.assertNotEqual(old, new)
-
-<<<<<<< HEAD
-=======
-    def test_py_model_file(self):
-        """Addresses https://github.com/JamesPHoughton/pysd/issues/86"""
-        import pysd
-        model = pysd.read_vensim(test_model)
-        self.assertEqual(model.py_model_file, test_model.replace('.mdl', '.py'))
-
-    def test_mdl_file(self):
-        """Relates to https://github.com/JamesPHoughton/pysd/issues/86"""
-        import pysd
-        model = pysd.read_vensim(test_model)
-        self.assertEqual(model.mdl_file, test_model)
->>>>>>> 88ae9ff4
