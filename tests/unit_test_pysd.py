--- conflicted
+++ resolved
@@ -1513,6 +1513,111 @@
         with self.assertRaises(NameError):
             model.get_coords('not_a_var')
 
+    def test_getitem(self):
+        import pysd
+
+        model = pysd.read_vensim(test_model)
+        model2 = pysd.read_vensim(test_model_look)
+        model3 = pysd.read_vensim(test_model_data)
+
+        coords = {'Dim': ['A', 'B'], 'Rows': ['Row1', 'Row2']}
+        room_temp = 70
+        temp0 = 180
+        temp1 = 75.37400067686977
+        data0 = xr.DataArray([[0, 4], [-1, 0]], coords, list(coords))
+        data1 = xr.DataArray([[5, 2], [5, 0]], coords, list(coords))
+        self.assertEqual(model['Room Temperature'], room_temp)
+        self.assertEqual(model['room_temperature'], room_temp)
+        self.assertEqual(model['Teacup Temperature'], temp0)
+        self.assertEqual(model['teacup_temperature'], temp0)
+        self.assertEqual(model['_integ_teacup_temperature'], temp0)
+
+        model.run()
+
+        self.assertEqual(model['Room Temperature'], room_temp)
+        self.assertEqual(model['room_temperature'], room_temp)
+        self.assertEqual(model['Teacup Temperature'], temp1)
+        self.assertEqual(model['teacup_temperature'], temp1)
+        self.assertEqual(model['_integ_teacup_temperature'], temp1)
+
+        with self.assertRaises(ValueError) as err:
+            model2['lookup 1d']
+            self.assertIn("Trying to get the current value of a lookup",
+                          err.args[0])
+
+        self.assertTrue(model3['data backward'].equals(data0))
+        model3.run()
+        self.assertTrue(model3['data backward'].equals(data1))
+
+    def test_get_series_data(self):
+        import pysd
+
+        model = pysd.read_vensim(test_model)
+        model2 = pysd.read_vensim(test_model_look)
+        model3 = pysd.read_vensim(test_model_data)
+
+        with self.assertRaises(ValueError) as err:
+            model.get_series_data('Room Temperature')
+            self.assertIn(
+                "Trying to get the values of a hardcoded lookup/data "
+                "or other type of variable.",
+                err.args[0])
+
+        with self.assertRaises(ValueError) as err:
+            model.get_series_data('Teacup Temperature')
+            self.assertIn(
+                "Trying to get the values of a hardcoded lookup/data "
+                "or other type of variable.",
+                err.args[0])
+
+        lookup_exp = xr.DataArray(
+            [0, -2, 10, 1, -5, 0, 5],
+            {"lookup_dim": [0, 5, 10, 15, 20, 25, 30]},
+            ["lookup_dim"])
+
+        lookup_exp2 = xr.DataArray(
+            [[0, 4], [-2, 5], [10, 5], [1, 5], [-5, 5], [0, 5], [5, 2]],
+            {"lookup_dim": [0, 5, 10, 15, 20, 25, 30],
+             "Rows": ["Row1", "Row2"]},
+            ["lookup_dim", "Rows"])
+
+        data_exp = xr.DataArray(
+            [[[0, 4], [-1, 0]], [[-2, 5], [-3, 0]], [[10, 5], [-5, 1]],
+             [[1, 5], [10, 2]], [[-5, 5], [4, 1]], [[0, 5], [5, 0]],
+             [[5, 2], [5, 0]]],
+            {"time": [0, 5, 10, 15, 20, 25, 30],
+             "Rows": ["Row1", "Row2"], "Dim": ["A", "B"]},
+            ["time", "Dim", "Rows"])
+
+        # lookup
+        lookup = model2.get_series_data('lookup 1d')
+        self.assertTrue(lookup.equals(lookup_exp))
+
+        lookup = model2.get_series_data('lookup_1d')
+        self.assertTrue(lookup.equals(lookup_exp))
+
+        lookup = model2.get_series_data('_ext_lookup_lookup_1d')
+        self.assertTrue(lookup.equals(lookup_exp))
+
+        lookup = model2.get_series_data('lookup 2d')
+        self.assertTrue(lookup.equals(lookup_exp2))
+
+        lookup = model2.get_series_data('lookup_2d')
+        self.assertTrue(lookup.equals(lookup_exp2))
+
+        lookup = model2.get_series_data('_ext_lookup_lookup_2d')
+        self.assertTrue(lookup.equals(lookup_exp2))
+
+        # data
+        data = model3.get_series_data('data backward')
+        self.assertTrue(data.equals(data_exp))
+
+        data = model3.get_series_data('data_backward')
+        self.assertTrue(data.equals(data_exp))
+
+        data = model3.get_series_data('_ext_data_data_backward')
+        self.assertTrue(data.equals(data_exp))
+
     def test__build_euler_timeseries(self):
         import pysd
 
@@ -1894,116 +1999,7 @@
         # remove newly created modules folder
         shutil.rmtree(root_dir + modules_dirname)
 
-<<<<<<< HEAD
-    def test_getitem(self):
-        import pysd
-
-        model = pysd.read_vensim(test_model)
-        model2 = pysd.read_vensim(test_model_look)
-        model3 = pysd.read_vensim(test_model_data)
-
-        coords = {'Dim': ['A', 'B'], 'Rows': ['Row1', 'Row2']}
-        room_temp = 70
-        temp0 = 180
-        temp1 = 75.37400067686977
-        data0 = xr.DataArray([[0, 4], [-1, 0]], coords, list(coords))
-        data1 = xr.DataArray([[5, 2], [5, 0]], coords, list(coords))
-        self.assertEqual(model['Room Temperature'], room_temp)
-        self.assertEqual(model['room_temperature'], room_temp)
-        self.assertEqual(model['Teacup Temperature'], temp0)
-        self.assertEqual(model['teacup_temperature'], temp0)
-        self.assertEqual(model['_integ_teacup_temperature'], temp0)
-
-        model.run()
-
-        self.assertEqual(model['Room Temperature'], room_temp)
-        self.assertEqual(model['room_temperature'], room_temp)
-        self.assertEqual(model['Teacup Temperature'], temp1)
-        self.assertEqual(model['teacup_temperature'], temp1)
-        self.assertEqual(model['_integ_teacup_temperature'], temp1)
-
-        with self.assertRaises(ValueError) as err:
-            model2['lookup 1d']
-            self.assertIn("Trying to get the current value of a lookup",
-                          err.args[0])
-
-        self.assertTrue(model3['data backward'].equals(data0))
-        model3.run()
-        self.assertTrue(model3['data backward'].equals(data1))
-
-    def test_get_series_data(self):
-        import pysd
-
-        model = pysd.read_vensim(test_model)
-        model2 = pysd.read_vensim(test_model_look)
-        model3 = pysd.read_vensim(test_model_data)
-
-        with self.assertRaises(ValueError) as err:
-            model.get_series_data('Room Temperature')
-            self.assertIn(
-                "Trying to get the values of a hardcoded lookup/data "
-                "or other type of variable.",
-                err.args[0])
-
-        with self.assertRaises(ValueError) as err:
-            model.get_series_data('Teacup Temperature')
-            self.assertIn(
-                "Trying to get the values of a hardcoded lookup/data "
-                "or other type of variable.",
-                err.args[0])
-
-        lookup_exp = xr.DataArray(
-            [0, -2, 10, 1, -5, 0, 5],
-            {"lookup_dim": [0, 5, 10, 15, 20, 25, 30]},
-            ["lookup_dim"])
-
-        lookup_exp2 = xr.DataArray(
-            [[0, 4], [-2, 5], [10, 5], [1, 5], [-5, 5], [0, 5], [5, 2]],
-            {"lookup_dim": [0, 5, 10, 15, 20, 25, 30],
-             "Rows": ["Row1", "Row2"]},
-            ["lookup_dim", "Rows"])
-
-        data_exp = xr.DataArray(
-            [[[0, 4], [-1, 0]], [[-2, 5], [-3, 0]], [[10, 5], [-5, 1]],
-             [[1, 5], [10, 2]], [[-5, 5], [4, 1]], [[0, 5], [5, 0]],
-             [[5, 2], [5, 0]]],
-            {"time": [0, 5, 10, 15, 20, 25, 30],
-             "Rows": ["Row1", "Row2"], "Dim": ["A", "B"]},
-            ["time", "Dim", "Rows"])
-
-        # lookup
-        lookup = model2.get_series_data('lookup 1d')
-        self.assertTrue(lookup.equals(lookup_exp))
-
-        lookup = model2.get_series_data('lookup_1d')
-        self.assertTrue(lookup.equals(lookup_exp))
-
-        lookup = model2.get_series_data('_ext_lookup_lookup_1d')
-        self.assertTrue(lookup.equals(lookup_exp))
-
-        lookup = model2.get_series_data('lookup 2d')
-        self.assertTrue(lookup.equals(lookup_exp2))
-
-        lookup = model2.get_series_data('lookup_2d')
-        self.assertTrue(lookup.equals(lookup_exp2))
-
-        lookup = model2.get_series_data('_ext_lookup_lookup_2d')
-        self.assertTrue(lookup.equals(lookup_exp2))
-
-        # data
-        data = model3.get_series_data('data backward')
-        self.assertTrue(data.equals(data_exp))
-
-        data = model3.get_series_data('data_backward')
-        self.assertTrue(data.equals(data_exp))
-
-        data = model3.get_series_data('_ext_data_data_backward')
-        self.assertTrue(data.equals(data_exp))
-
-    def test__build_euler_timeseries(self):
-=======
     def test_read_vensim_split_model_subviews(self):
->>>>>>> 9c36e2c1
         import pysd
         from pysd.tools.benchmarking import assert_frames_close
 
@@ -2230,4 +2226,4 @@
         self.assertTrue(
             "The given subview separators were not matched in" in str(
                 wu[0].message)
-        )+        )
