--- conflicted
+++ resolved
@@ -63,13 +63,7 @@
         self.code += "\n"
         self.code += f"vector[{len(outcome_variable_names)}] initial_outcome;  // Initial ODE state vector\n"
         for index, name in enumerate(outcome_variable_names, 1):
-<<<<<<< HEAD
-            self.code += f"initial_outcome[{index}] = {name}_initial;\n"
-
-        self.code += "\n"
-
-        self.code += f"vector[{len(outcome_variable_names)}] integrated_result[n_t] = ode_rk45({function_name}, initial_outcome, initial_time, times, {', '.join(argument_variables)});\n"
-=======
+
             if name in stock_initial_values:
                 self.code += f"initial_outcome[{index}] = {stock_initial_values[name]};  // Defined within stan\n"
             else:
@@ -77,12 +71,11 @@
 
         self.code += "\n"
 
-        self.code += f"vector[{len(outcome_variable_names)}] integrated_result[T] = ode_rk45({function_name}, initial_outcome, initial_time, times, {', '.join(argument_variables)});\n"
+        self.code += f"vector[{len(outcome_variable_names)}] integrated_result[n_t] = ode_rk45({function_name}, initial_outcome, initial_time, times, {', '.join(argument_variables)});\n"
 
         for index, name in enumerate(outcome_variable_names, 1):
-            self.code += f"array[T] real {name} = integrated_result[:, {index}];\n"
-
->>>>>>> fd5e4c1b
+            self.code += f"array[n_t] real {name} = integrated_result[:, {index}];\n"
+
         self.code.indent_level -= 1
         self.code += "}\n"
 
@@ -131,13 +124,9 @@
         code += "transformed data{\n"
         code.indent_level += 1
         code += f"real initial_time = {self.initial_time};\n"
-<<<<<<< HEAD
         code += f"int n_t = {n_t};\n"
         code += f"array[n_t] real times = {{{', '.join([str(x) for x in self.integration_times])}}};\n"
-=======
-        code += f"int T = {T};\n"
-        code += f"array[T] real times = {{{', '.join([str(x) for x in self.integration_times])}}};\n"
->>>>>>> fd5e4c1b
+
         code.indent_level -= 1
         code += "}\n"
         return code.string
@@ -177,11 +166,7 @@
     
 class StanFunctionBuilder:
     def __init__(
-<<<<<<< HEAD
-        self, abstract_model: AbstractModel, function_name: str = "vensim_func"
-=======
         self, abstract_model: AbstractModel, function_name: str = "vensim_ode_func"
->>>>>>> fd5e4c1b
     ):
 
         self.abstract_model = abstract_model
