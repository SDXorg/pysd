--- conflicted
+++ resolved
@@ -127,48 +127,24 @@
             if input(f"{self.model_name}_functions.stan already exists in the current working directory. Overwrite? (Y/N):").lower() != "y":
                 raise Exception("Code generation aborted by user")
 
-<<<<<<< HEAD
-
-
-        with open(os.path.join(os.getcwd(), "stan_file", f"{self.model_name}_functions.stan"), "w") as f:
-=======
         with open(os.path.join(os.getcwd(), f"{self.model_name}_functions.stan"), "w") as f:
->>>>>>> fd5e4c1b
             self.function_builder = StanFunctionBuilder(self.abstract_model)
             f.write(self.function_builder.build_functions(self.stan_model_context.exposed_parameters, self.vensim_model_context.stock_variable_names))
             print(self.function_builder.get_generated_lookups_dict())
 
     def data2draws(self, data_file_path: str):
-<<<<<<< HEAD
-        with open(os.path.join(os.getcwd(), "stan_file", f"{self.model_name}_data2draws.stan"), "w") as f:
-            # Include the function
-            f.write("functions{")
-            f.write("\n")
-            f.write(f"#include {self.model_name}_functions.stan\n\n")
-            f.write("}")
-            f.write("\n")
-=======
         stan_model_path= os.path.join(os.getcwd(), f"{self.model_name}_data2draws.stan")
         with open(stan_model_path, "w") as f:
             # Include the function
             f.write("functions{\n")
             f.write(f"    #include {self.model_name}_functions.stan\n")
             f.write("}\n\n")
-
->>>>>>> fd5e4c1b
             f.write(StanDataBuilder().build_block())
             f.write("\n")
             f.write(StanTransformedDataBuilder(self.initial_time, self.integration_times).build_block())
             f.write("\n")
-<<<<<<< HEAD
             f.write(StanParametersBuilder(self.stan_model_context.sample_statements).build_block())
             f.write("\n")
-=======
-
-            f.write(StanParametersBuilder(self.stan_model_context.sample_statements).build_block())
-            f.write("\n")
-
->>>>>>> fd5e4c1b
             transformed_params_builder = StanTransformedParametersBuilder(self.abstract_model)
             # Find sampling statements for init
             stock_initials = {}
@@ -180,17 +156,12 @@
             f.write(transformed_params_builder.build_block(self.stan_model_context.exposed_parameters,
                                                            self.vensim_model_context.stock_variable_names,
                                                            self.function_builder.get_generated_lookups_dict(),
-<<<<<<< HEAD
-                                                           self.function_builder.ode_function_name))
-            f.write("\n")
-
-            f.write(StanModelBuilder(self.stan_model_context.sample_statements).build_block())
-=======
                                                            self.function_builder.ode_function_name,
                                                            stock_initials))
->>>>>>> fd5e4c1b
+            f.write(StanModelBuilder(self.stan_model_context.sample_statements).build_block())                                               
             f.write("\n")
-
+        stan_model = cmdstanpy.CmdStanModel(stan_file=stan_model_path)
+        return stan_model
 
     def draws2data(self, data_file_path: str):
         with open(os.path.join(os.getcwd(), "stan_file", f"{self.model_name}_draws2data.stan"), "w") as f:
@@ -213,9 +184,10 @@
                                                            self.function_builder.ode_function_name))
             f.write("\n")
 
-<<<<<<< HEAD
+
             f.write(StanGeneratedQuantitiesBuilder(self.stan_model_context.sample_statements).build_block())
-=======
-        stan_model = cmdstanpy.CmdStanModel(stan_file=stan_model_path)
-        return stan_model
->>>>>>> fd5e4c1b
+
+         stan_model = cmdstanpy.CmdStanModel(stan_file=stan_model_path)
+         return stan_model
+
+
