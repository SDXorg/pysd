"""
Tools for importing and converting netCDF files generated from simulations run
using PySD.
"""

from csv import QUOTE_NONE
import xarray as xr
import pandas as pd
from pysd.py_backend.utils import xrsplit
from pathlib import Path
import warnings
<<<<<<< HEAD

def load_nc_file(ncfile):
    """
    Loads netCDF file into xarray Dataset.

    Parameters
    ----------
    ncfile: str
        Path to the netCDF file to process.

=======
from typing import Union, Optional

ChunkTypes = Union[str, int, dict]

def load_nc_file(ncfile: Union[str, Path],
                 chunks: Optional[ChunkTypes]={}) -> xr.Dataset:
    """
    Loads netCDF file into xarray Dataset.

    Parameters
    ----------
    ncfile: str or pathlib.Path
        Path to the netCDF file to process.
    chunks: int, dict, auto or None (optional)
        chunks argument from the xarray.load_dataset method.
        Used to load the dataset into dask arrays. The default
        value of this argument will load the dataset with dask
        using engine preferred chunks if exposed by the backend,
        otherwise with a single chunk for all arrays. See dask
        chunking for more details.

>>>>>>> 3803f71d
    Returns
    -------
    xarray.Dataset

    """
<<<<<<< HEAD
    if isinstance(ncfile, (str, Path)):
        if isinstance(ncfile, str):
            ncfile = Path(ncfile)
        if not ncfile.is_file():
            raise FileNotFoundError(f"{ncfile} could not be found.")
        if not ncfile.suffix == ".nc":
            raise TypeError("Input file must have nc extension.")
    else:
        raise TypeError(f"Invalid file path type: {type(ncfile)}.\n"
                        "Please provide string or pathlib Path")

    # open netCDF file
    return xr.open_dataset(ncfile)

def _validate_ds_subset(ds, subset):
=======
    if not isinstance(ncfile, (str, Path)):
        raise TypeError(f"Invalid file path type: {type(ncfile)}.\n"
                        "Please provide string or pathlib Path")

    if isinstance(ncfile, str):
        ncfile = Path(ncfile)

    if not ncfile.is_file():
        raise FileNotFoundError(f"{ncfile} could not be found.")

    if not ncfile.suffix == ".nc":
        raise TypeError("Input file must have nc extension.")

    # open netCDF file
    return xr.open_dataset(ncfile, engine="netcdf4", chunks=chunks)

def _validate_ds_subset(ds: xr.Dataset, subset: list) -> list:
>>>>>>> 3803f71d
    """
    If subset = None, it returns a list with all variables in the ds Dataset.
    Else, if vars in subset are present in ds, it returns them, else it warns
    the user.
<<<<<<< HEAD

    Parameters
    ----------
    ds: xarray.Dataset

    subset: list
        Subset of variable names in the dataset.

    Returns
    -------
    new_subset:
    """
    # process subset list
    if not subset: # use all names
        new_subset = [name for name  in ds.data_vars.keys()]
    else:
        if not isinstance(subset, list):
            raise TypeError("Subset argument must be a list of strings.")
        else:
            if not all(map(lambda x: isinstance(x, str), subset)):
                raise TypeError("subset argument must be a list of strings.")

        new_subset = [name if name in ds.data_vars.keys()
                      else warnings.warn(f"{name} not in Dataset.")
                      for name in subset]
    return new_subset

def _ds_var_to_dict_item(savedict, ds, name):
    """
    Convert xarray Dataset variable to dict items for each combination of
    dimensions.

    Parameters
    ----------
=======

    Parameters
    ----------
    subset: list
        Subset of variable names in the xarray Dataset.

    """
    # process subset list
    if not subset: # use all names
        new_subset = [name for name  in ds.data_vars.keys()]
    else:
        if not isinstance(subset, list) or \
             not all(map(lambda x: isinstance(x, str), subset)):
            raise TypeError("Subset argument must be a list of strings.")

        new_subset = [name if name in ds.data_vars.keys()
                      else warnings.warn(f"{name} not in Dataset.")
                      for name in subset]
    return new_subset

def _ds_var_to_dict_item(savedict: dict, ds: xr.Dataset, name: str) -> None:
    """
    Convert xarray Dataset variable to dict items for each combination of
    dimensions.

    Parameters
    ----------
>>>>>>> 3803f71d
    savedict: dict
        Dictionary to which keys and values are added.
    ds: xr.Dataset
        Dataset containing the variable to convert into a dictionary.
    name: str
        Name of the variable to extract from the Dataset.

    Returns
    -------
    None

    """
    da = ds[name]
    dims = da.dims

    if not dims:
        savedict[name] = da.values.tolist()
    else:
        for elem in xrsplit(da):
<<<<<<< HEAD
            coords = {dim: str(elem.coords[dim].values) for dim in dims if dim != "time"}
            subs = "[" + ",".join(coords.values()) + "]"
            savedict[name + subs] = da.loc[coords].values

def _dict_to_df(savedict, time_in_row):
=======
            coords = {dim: str(elem.coords[dim].values)
                      for dim in dims if dim != "time"
                      }
            subs = "[" + ",".join(coords.values()) + "]"
            savedict[name + subs] = da.loc[coords].values

def _dict_to_df(savedict: dict, time_in_row: bool) -> pd.DataFrame:
>>>>>>> 3803f71d
    """
    Convert a dict to a pandas Dataframe.

    Parameters
    ----------
    savedict: dict
        Dictionary to convert to pandas DataFrame.
    time_in_row: bool
<<<<<<< HEAD
        Whether time increases along a columns or a row.

    Returns
    -------
    df: pandas.DataFrame
        Resulting DataFrame.
=======
        Whether time increases along a column or a row.
>>>>>>> 3803f71d

    """
    # process time_in_row argument
    if not isinstance(time_in_row, bool):
        raise ValueError("time_in_row argument takes boolen values.")

    df = pd.DataFrame(savedict)

    if time_in_row:
        df = df.transpose()

    return df

<<<<<<< HEAD
def df_to_csv(df, outfile):
=======
def df_to_csv(df: pd.DataFrame, outfile: Union[str, Path]) -> None:
>>>>>>> 3803f71d
    """
    Store pandas DataFrame into csv or tab file.

    Parameters
    ----------
    df: pandas.DataFrame
        DataFrame to save as csv or tab file.
    outfile: pathlib.Path
        Path of the output file.

    Returns
    -------
    None
    """
        # process output file path
    if isinstance(outfile, str):
        outfile = Path(outfile)

    out_fmt = outfile.suffix
    if out_fmt not in [".csv", ".tab"]:
        raise TypeError("Invalid output file format {out_fmt}\n"
                        "Supported formats are csv and tab.")

    # TODO fix the creation of the parent folders if they don't exist
    outfile.parent. mkdir(parents=True, exist_ok=True)

    if outfile.suffix == ".csv":
        sep = ","
    elif outfile.suffix == ".tab":
        sep = "\t"
    else:
        raise ValueError("Wrong export file type.")

    df.to_csv(outfile, sep, index_label="Time", quoting=QUOTE_NONE,
              escapechar="\\")

<<<<<<< HEAD
def ds_to_df(ds, subset=None, time_in_row=False):
=======
def ds_to_df(ds: xr.Dataset,
             subset: Optional[list]=None,
             time_in_row: Optional[bool]=False
             ) -> pd.DataFrame:
>>>>>>> 3803f71d
    """
    Convert xarray.Dataset into a pandas DataFrame.

    Parameters
    ----------
    ds: xarray.Dataset
        Dataset object.
    subset: list
        List of variables to export from the netCDF.
    time_in_row: bool
        Whether time increases along row.
        Default is False.

    Returns
    -------
    df: pandas.DataFrame
        Dataframe with all colums specified in subset.

    """
    subset = _validate_ds_subset(ds, subset)

    savedict = {}
    for name in subset:
        _ds_var_to_dict_item(savedict, ds, name)

    return _dict_to_df(savedict, time_in_row)

<<<<<<< HEAD
def nc_to_df(ncfile, subset=None, time_in_row=False):
=======
def nc_to_df(ncfile: Union[str, Path],
             subset: Optional[list]=None,
             time_in_row: Optional[bool]=False,
             chunks: Optional[ChunkTypes]={}
             ) -> pd.DataFrame:
>>>>>>> 3803f71d
    """
    Convert netCDF file contents into a pandas DataFrame.

    Parameters
    ----------
    ncfile: str
        Path to the netCDF file to process.
    subset: list
        List of variables to export from the netCDF.
    time_in_row: bool
        Whether time increases along row.
        Default is False.
<<<<<<< HEAD
=======
    chunks: int, dict, auto or None (optional)
        chunks argument from the xarray.load_dataset method.
        Used to load the dataset into dask arrays. The default
        value of this argument will load the dataset with dask
        using engine preferred chunks if exposed by the backend,
        otherwise with a single chunk for all arrays. See dask
        chunking for more details.
>>>>>>> 3803f71d

    Returns
    -------
    df: pandas.DataFrame
        Dataframe with all colums specified in subset.

    """
<<<<<<< HEAD
    ds = load_nc_file(ncfile)

    return ds_to_df(ds, subset, time_in_row)

def nc_to_csv(ncfile, outfile="result.tab", subset=None, time_in_row=False):
=======
    ds = load_nc_file(ncfile, chunks=chunks)

    return ds_to_df(ds, subset, time_in_row)

def nc_to_csv(ncfile: Union[str, Path],
              outfile: Optional[Union[str, Path]]="result.tab",
              subset: Optional[list]=None,
              time_in_row: Optional[bool]=False,
              chunks: Optional[ChunkTypes]={}
              ) -> pd.DataFrame:
>>>>>>> 3803f71d
    """
    Convert netCDF file contents into comma or tab separated file.

    Parameters
    ----------
    ncfile: str
        Path to the netCDF file to process.
    outfile: str
        Path to the output file.
    subset: list
        List of variables to export from the netCDF.
    time_in_row: bool
        Whether time increases along row.
        Default is False.
<<<<<<< HEAD
=======
    chunks: int, dict, auto or None (optional)
        chunks argument from the xarray.load_dataset method.
        Used to load the dataset into dask arrays. The default
        value of this argument will load the dataset with dask
        using engine preferred chunks if exposed by the backend,
        otherwise with a single chunk for all arrays. See dask
        chunking for more details.
>>>>>>> 3803f71d

    Returns
    -------
    df: pandas.DataFrame
        Dataframe with all colums specified in subset.

    """
<<<<<<< HEAD
    df = nc_to_df(ncfile, subset, time_in_row)
=======
    df = nc_to_df(ncfile, subset, time_in_row, chunks)
>>>>>>> 3803f71d

    df_to_csv(df, outfile)

    return df

<|MERGE_RESOLUTION|>--- conflicted
+++ resolved
@@ -9,18 +9,6 @@
 from pysd.py_backend.utils import xrsplit
 from pathlib import Path
 import warnings
-<<<<<<< HEAD
-
-def load_nc_file(ncfile):
-    """
-    Loads netCDF file into xarray Dataset.
-
-    Parameters
-    ----------
-    ncfile: str
-        Path to the netCDF file to process.
-
-=======
 from typing import Union, Optional
 
 ChunkTypes = Union[str, int, dict]
@@ -42,29 +30,11 @@
         otherwise with a single chunk for all arrays. See dask
         chunking for more details.
 
->>>>>>> 3803f71d
     Returns
     -------
     xarray.Dataset
 
     """
-<<<<<<< HEAD
-    if isinstance(ncfile, (str, Path)):
-        if isinstance(ncfile, str):
-            ncfile = Path(ncfile)
-        if not ncfile.is_file():
-            raise FileNotFoundError(f"{ncfile} could not be found.")
-        if not ncfile.suffix == ".nc":
-            raise TypeError("Input file must have nc extension.")
-    else:
-        raise TypeError(f"Invalid file path type: {type(ncfile)}.\n"
-                        "Please provide string or pathlib Path")
-
-    # open netCDF file
-    return xr.open_dataset(ncfile)
-
-def _validate_ds_subset(ds, subset):
-=======
     if not isinstance(ncfile, (str, Path)):
         raise TypeError(f"Invalid file path type: {type(ncfile)}.\n"
                         "Please provide string or pathlib Path")
@@ -82,47 +52,10 @@
     return xr.open_dataset(ncfile, engine="netcdf4", chunks=chunks)
 
 def _validate_ds_subset(ds: xr.Dataset, subset: list) -> list:
->>>>>>> 3803f71d
     """
     If subset = None, it returns a list with all variables in the ds Dataset.
     Else, if vars in subset are present in ds, it returns them, else it warns
     the user.
-<<<<<<< HEAD
-
-    Parameters
-    ----------
-    ds: xarray.Dataset
-
-    subset: list
-        Subset of variable names in the dataset.
-
-    Returns
-    -------
-    new_subset:
-    """
-    # process subset list
-    if not subset: # use all names
-        new_subset = [name for name  in ds.data_vars.keys()]
-    else:
-        if not isinstance(subset, list):
-            raise TypeError("Subset argument must be a list of strings.")
-        else:
-            if not all(map(lambda x: isinstance(x, str), subset)):
-                raise TypeError("subset argument must be a list of strings.")
-
-        new_subset = [name if name in ds.data_vars.keys()
-                      else warnings.warn(f"{name} not in Dataset.")
-                      for name in subset]
-    return new_subset
-
-def _ds_var_to_dict_item(savedict, ds, name):
-    """
-    Convert xarray Dataset variable to dict items for each combination of
-    dimensions.
-
-    Parameters
-    ----------
-=======
 
     Parameters
     ----------
@@ -150,7 +83,6 @@
 
     Parameters
     ----------
->>>>>>> 3803f71d
     savedict: dict
         Dictionary to which keys and values are added.
     ds: xr.Dataset
@@ -170,13 +102,6 @@
         savedict[name] = da.values.tolist()
     else:
         for elem in xrsplit(da):
-<<<<<<< HEAD
-            coords = {dim: str(elem.coords[dim].values) for dim in dims if dim != "time"}
-            subs = "[" + ",".join(coords.values()) + "]"
-            savedict[name + subs] = da.loc[coords].values
-
-def _dict_to_df(savedict, time_in_row):
-=======
             coords = {dim: str(elem.coords[dim].values)
                       for dim in dims if dim != "time"
                       }
@@ -184,7 +109,6 @@
             savedict[name + subs] = da.loc[coords].values
 
 def _dict_to_df(savedict: dict, time_in_row: bool) -> pd.DataFrame:
->>>>>>> 3803f71d
     """
     Convert a dict to a pandas Dataframe.
 
@@ -193,16 +117,7 @@
     savedict: dict
         Dictionary to convert to pandas DataFrame.
     time_in_row: bool
-<<<<<<< HEAD
-        Whether time increases along a columns or a row.
-
-    Returns
-    -------
-    df: pandas.DataFrame
-        Resulting DataFrame.
-=======
         Whether time increases along a column or a row.
->>>>>>> 3803f71d
 
     """
     # process time_in_row argument
@@ -216,11 +131,7 @@
 
     return df
 
-<<<<<<< HEAD
-def df_to_csv(df, outfile):
-=======
 def df_to_csv(df: pd.DataFrame, outfile: Union[str, Path]) -> None:
->>>>>>> 3803f71d
     """
     Store pandas DataFrame into csv or tab file.
 
@@ -257,14 +168,10 @@
     df.to_csv(outfile, sep, index_label="Time", quoting=QUOTE_NONE,
               escapechar="\\")
 
-<<<<<<< HEAD
-def ds_to_df(ds, subset=None, time_in_row=False):
-=======
 def ds_to_df(ds: xr.Dataset,
              subset: Optional[list]=None,
              time_in_row: Optional[bool]=False
              ) -> pd.DataFrame:
->>>>>>> 3803f71d
     """
     Convert xarray.Dataset into a pandas DataFrame.
 
@@ -292,15 +199,11 @@
 
     return _dict_to_df(savedict, time_in_row)
 
-<<<<<<< HEAD
-def nc_to_df(ncfile, subset=None, time_in_row=False):
-=======
 def nc_to_df(ncfile: Union[str, Path],
              subset: Optional[list]=None,
              time_in_row: Optional[bool]=False,
              chunks: Optional[ChunkTypes]={}
              ) -> pd.DataFrame:
->>>>>>> 3803f71d
     """
     Convert netCDF file contents into a pandas DataFrame.
 
@@ -313,8 +216,6 @@
     time_in_row: bool
         Whether time increases along row.
         Default is False.
-<<<<<<< HEAD
-=======
     chunks: int, dict, auto or None (optional)
         chunks argument from the xarray.load_dataset method.
         Used to load the dataset into dask arrays. The default
@@ -322,7 +223,6 @@
         using engine preferred chunks if exposed by the backend,
         otherwise with a single chunk for all arrays. See dask
         chunking for more details.
->>>>>>> 3803f71d
 
     Returns
     -------
@@ -330,13 +230,6 @@
         Dataframe with all colums specified in subset.
 
     """
-<<<<<<< HEAD
-    ds = load_nc_file(ncfile)
-
-    return ds_to_df(ds, subset, time_in_row)
-
-def nc_to_csv(ncfile, outfile="result.tab", subset=None, time_in_row=False):
-=======
     ds = load_nc_file(ncfile, chunks=chunks)
 
     return ds_to_df(ds, subset, time_in_row)
@@ -347,7 +240,6 @@
               time_in_row: Optional[bool]=False,
               chunks: Optional[ChunkTypes]={}
               ) -> pd.DataFrame:
->>>>>>> 3803f71d
     """
     Convert netCDF file contents into comma or tab separated file.
 
@@ -362,8 +254,6 @@
     time_in_row: bool
         Whether time increases along row.
         Default is False.
-<<<<<<< HEAD
-=======
     chunks: int, dict, auto or None (optional)
         chunks argument from the xarray.load_dataset method.
         Used to load the dataset into dask arrays. The default
@@ -371,7 +261,6 @@
         using engine preferred chunks if exposed by the backend,
         otherwise with a single chunk for all arrays. See dask
         chunking for more details.
->>>>>>> 3803f71d
 
     Returns
     -------
@@ -379,11 +268,7 @@
         Dataframe with all colums specified in subset.
 
     """
-<<<<<<< HEAD
-    df = nc_to_df(ncfile, subset, time_in_row)
-=======
     df = nc_to_df(ncfile, subset, time_in_row, chunks)
->>>>>>> 3803f71d
 
     df_to_csv(df, outfile)
 
