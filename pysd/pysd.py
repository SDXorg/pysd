--- conflicted
+++ resolved
@@ -16,15 +16,8 @@
 import numpy as np
 import imp
 import time
-<<<<<<< HEAD
 from . import utils
-import tabulate
-
-from .documentation import SDVarDoc
-=======
-import utils
-import functions
->>>>>>> 88ae9ff4
+from . import functions
 
 
 # Todo: add a logical way to run two or more models together, using the same integrator.
@@ -291,14 +284,6 @@
         """
         self.components._t = t
 
-<<<<<<< HEAD
-        keys = [self.components._namespace[key]
-                if key in self.components._namespace.keys()
-                else key
-                for key in state.keys()]
-
-        self.components._state.update(dict(zip(keys, state.values())))
-=======
         for key, value in state.items():
             if key in self.components._namespace.keys():
                 element_name = 'integ_%s' % self.components._namespace[key]
@@ -313,7 +298,6 @@
             except AttributeError:
                 print("'%s' has no state elements, assignment failed")
                 raise
->>>>>>> 88ae9ff4
 
     def set_initial_condition(self, initial_condition):
         """ Set the initial conditions of the integration.
@@ -436,19 +420,12 @@
         dt : float
             This is the amount to increase time by this step
         """
-<<<<<<< HEAD
-        # Todo: instead of a list of dfuncs, just use locals() http://stackoverflow.com/a/834451/6361632
-
-        return {key: dfunc()*dt + state[key] for key, dfunc in ddt.items()}
-
-=======
         new_states = [component.state + component.ddt() * dt
                       for component in self._stateful_elements]
         [component.update(new_state)
          for component, new_state in zip(self._stateful_elements, new_states)]
->>>>>>> 88ae9ff4
-
-    def _integrate(self, time_steps, capture_elements, return_timestamps):
+
+    def _integrate(self, derivative_functions, timesteps, capture_elements, return_timestamps):
         """
         Performs euler integration
 
