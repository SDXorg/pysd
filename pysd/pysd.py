"""
pysd.py

Contains all the code that will be directly accessed by the user in normal operation.

History
--------
August 15, 2014: created
June 6 2015: Major updates - version 0.2.5
Jan 2016: Rework to handle subscripts
May 2016: Updates to handle grammar refactoring
Sept 2016: Major refactor, putting most internal code into the Model and Macro objects
"""

import sys

if sys.version_info[:2] < (3, 7):
    raise RuntimeError(
        "\n\n"
        + "Your Python version is not longer supported by PySD.\n"
        + "The current version needs to run at least Python 3.7."
        + " You are running:\n\tPython "
        + sys.version
        + "."
        + "\nPlease update your Python version or use the last "
        + " supported version:\n\t"
        + "https://github.com/JamesPHoughton/pysd/releases/tag/LastPy2"
    )



def read_xmile(xmile_file, initialize=True, missing_values="warning"):
    """
    Construct a model from `.xmile` file.

    Parameters
    ----------
    xmile_file : str
        The relative path filename for a raw `.xmile` file
    initialize: bool (optional)
        If False, the model will not be initialize when it is loaded.
        Default is True
    missing_values : str ("warning", "error", "ignore", "keep") (optional)
        What to do with missing values. If "warning" (default)
        shows a warning message and interpolates the values.
        If "raise" raises an error. If "ignore" interpolates
        the values without showing anything. If "keep" it will keep
        the missing values, this option may cause the integration to
        fail, but it may be used to check the quality of the data.

    Returns
    -------
    model: a PySD class object
        Elements from the python model are loaded into the PySD class
        and ready to run

    Examples
    --------
    >>> model = read_xmile('../tests/test-models/samples/teacup/teacup.xmile')

    """
    from .py_backend.xmile.xmile2py import translate_xmile

    py_model_file = translate_xmile(xmile_file)
    model = load(py_model_file, initialize, missing_values)
    model.xmile_file = xmile_file
    return model


def read_vensim(
    mdl_file, initialize=True, missing_values="warning", split_modules=False
):
    """
    Construct a model from Vensim `.mdl` file.

    Parameters
    ----------
    mdl_file : str
        The relative path filename for a raw Vensim `.mdl` file
    initialize: bool (optional)
        If False, the model will not be initialize when it is loaded.
        Default is True
<<<<<<< HEAD
    missing_values : <string> (optional)
        What to do with missing values in external objects.
        If "warning" (default) shows a warning message and
        interpolates the values. If "raise" raises an error.
        If "ignore" interpolates the values without showing anything.
    split_modules: bool (optional)
        If True, the sketch is parsed to detect model elements in each
        model view, and then translate each view in a separate python 
        file. Setting this argument to True is recommended for large 
        models split in many different views.
=======
    missing_values : str ("warning", "error", "ignore", "keep") (optional)
        What to do with missing values. If "warning" (default)
        shows a warning message and interpolates the values.
        If "raise" raises an error. If "ignore" interpolates
        the values without showing anything. If "keep" it will keep
        the missing values, this option may cause the integration to
        fail, but it may be used to check the quality of the data.
>>>>>>> 32b0b278

    Returns
    -------
    model: a PySD class object
        Elements from the python model are loaded into the PySD class
        and ready to run

    Examples
    --------
    >>> model = read_vensim('../tests/test-models/samples/teacup/teacup.mdl')

    """
    from .py_backend.vensim.vensim2py import translate_vensim


    py_model_file = translate_vensim(mdl_file, split_modules)
    model = load(py_model_file, initialize, missing_values)
    model.mdl_file = mdl_file
    return model


def load(py_model_file, initialize=True, missing_values="warning"):
    """
    Load a python-converted model file.

    Parameters
    ----------
    py_model_file : str
        Filename of a model which has already been converted into a
        python format.
    initialize: bool (optional)
        If False, the model will not be initialize when it is loaded.
        Default is True
    missing_values : str ("warning", "error", "ignore", "keep") (optional)
        What to do with missing values. If "warning" (default)
        shows a warning message and interpolates the values.
        If "raise" raises an error. If "ignore" interpolates
        the values without showing anything. If "keep" it will keep
        the missing values, this option may cause the integration to
        fail, but it may be used to check the quality of the data.

    Examples
    --------
    >>> model = load('../tests/test-models/samples/teacup/teacup.py')

    """
    from .py_backend import functions

    return functions.Model(py_model_file, initialize, missing_values)<|MERGE_RESOLUTION|>--- conflicted
+++ resolved
@@ -80,18 +80,6 @@
     initialize: bool (optional)
         If False, the model will not be initialize when it is loaded.
         Default is True
-<<<<<<< HEAD
-    missing_values : <string> (optional)
-        What to do with missing values in external objects.
-        If "warning" (default) shows a warning message and
-        interpolates the values. If "raise" raises an error.
-        If "ignore" interpolates the values without showing anything.
-    split_modules: bool (optional)
-        If True, the sketch is parsed to detect model elements in each
-        model view, and then translate each view in a separate python 
-        file. Setting this argument to True is recommended for large 
-        models split in many different views.
-=======
     missing_values : str ("warning", "error", "ignore", "keep") (optional)
         What to do with missing values. If "warning" (default)
         shows a warning message and interpolates the values.
@@ -99,7 +87,11 @@
         the values without showing anything. If "keep" it will keep
         the missing values, this option may cause the integration to
         fail, but it may be used to check the quality of the data.
->>>>>>> 32b0b278
+    split_modules: bool (optional)
+        If True, the sketch is parsed to detect model elements in each
+        model view, and then translate each view in a separate python
+        file. Setting this argument to True is recommended for large
+        models split in many different views.
 
     Returns
     -------
