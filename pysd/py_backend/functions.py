--- conflicted
+++ resolved
@@ -1195,9 +1195,10 @@
         dt = self.components.time_step()
         ts = np.arange(t_0, t_f, dt, dtype=np.float64)
 
-        # Add the returned time series into the integration array. Best we can do for now.
-        # This does change the integration ever so slightly, but for well-specified
-        # models there shouldn't be sensitivity to a finer integration time step.
+        # Add the returned time series into the integration array.
+        # Best we can do for now. This does change the integration ever
+        # so slightly, but for well-specified models there shouldn't be
+        # sensitivity to a finer integration time step.
         return np.sort(np.unique(np.append(ts, return_timestamps)))
 
     def _format_return_timestamps(self, return_timestamps=None):
@@ -1221,15 +1222,10 @@
             # Vensim's standard is to expect that the data set includes the `final time`,
             # so we have to add an extra period to make sure we get that value in what
             # numpy's `arange` gives us.
-<<<<<<< HEAD
-            return np.arange(
-                self.components.initial_time(),
-                self.components.final_time() + self.components.saveper(),
-=======
-            return_timestamps_array = np.arange(
+
+            return  np.arange(
                 self.time(),
                 self.components.final_time() + self.components.saveper()/2,
->>>>>>> 57063fc0
                 self.components.saveper(), dtype=float
             )
 
@@ -1880,10 +1876,14 @@
 
     Returns
     -------
-    A random number from the uniform distribution between m and x (exclusive of the endpoints).
-    """
-    if(s!=0):
-        warnings.warn("Random uniform with a nonzero seed value, may not give the same result as vensim", RuntimeWarning)
+    A random number from the uniform distribution between m and x
+    (exclusive of the endpoints).
+
+    """
+    if s != 0:
+        warnings.warn(
+            "Random uniform with a nonzero seed value, may not give the "
+            "same result as vensim", RuntimeWarning)
 
     return np.random.uniform(m, x)
 
@@ -2015,4 +2015,4 @@
     if dim is None or set(x.dims) == set(dim):
         return float(x.max())
 
-    return x.max(dim=dim)
+    return x.max(dim=dim)