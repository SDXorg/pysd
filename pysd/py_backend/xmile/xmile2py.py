"""
Deals with accessing the components of the xmile file, and
formatting them for the builder

James Houghton <james.p.houghton@gmail.com>
Alexey Prey Mulyukin <alexprey@yandex.ru> from sdCloud.io development team.

"""
from __future__ import absolute_import
from .SMILE2Py import SMILEParser
from lxml import etree
from ...py_backend import builder, utils

import numpy as np

def translate_xmile(xmile_file):
    """ Translate an xmile model file into a python class.
    Functionality is currently limited.

    """

    # process xml file
    xml_parser = etree.XMLParser(encoding="utf-8", recover=True)
    root = etree.parse(xmile_file, parser=xml_parser).getroot()
    NS = root.nsmap[None]  # namespace of the xmile document

    def get_xpath_text(node, path, ns=None, default=''):
        """ Safe access of occassionally missing elements """
        # defined here to take advantage of NS in default
        if ns is None:
            ns = {'ns': NS}
        try:
            return node.xpath(path, namespaces=ns)[0].text
        except:
            return default

    def get_xpath_attrib(node, path, attrib, ns=None, default=None):
        """ Safe access of occassionally missing elements """
        # defined here to take advantage of NS in default
        if ns is None:
            ns = {'ns': NS}
        try:
            return node.xpath(path, namespaces=ns)[0].attrib[attrib]
        except:
            return default

    def is_constant_expression(py_expr):
        try:
            val = float(py_expr)
            return True
        except ValueError:
            return False

    def parse_lookup_xml_node(node):
        ys_node = node.xpath('ns:ypts', namespaces={'ns': NS})[0]
        ys = np.fromstring(ys_node.text, dtype=np.float, sep=ys_node.attrib['sep'] if 'sep' in ys_node.attrib else ',')
        xscale_node = node.xpath('ns:xscale', namespaces={'ns': NS})
        if len(xscale_node) > 0:
            xmin = xscale_node[0].attrib['min']
            xmax = xscale_node[0].attrib['max']
            xs = np.linspace(float(xmin), float(xmax), len(ys))
        else:
            xs_node = node.xpath('ns:xpts', namespaces={'ns': NS})[0]
            xs = np.fromstring(xs_node.text, dtype=np.float, sep=xs_node.attrib['sep'] if 'sep' in xs_node.attrib else ',')

        type = node.attrib['type'] if 'type' in node.attrib else 'continuous'
        functions_map = {
            'continuous': 'functions.lookup',
            'extrapolation': 'functions.lookup_extrapolation',
            'discrete': 'functions.lookup_discrete'
        }
        lookup_function = functions_map[type] if type in functions_map else functions_map['continuous']

        return {
            'name': node.attrib['name'] if 'name' in node.attrib else '',
            'xs': xs,
            'ys': ys,
            'type': type,
            'function': lookup_function
        }

    # build model namespace
    namespace = {
        'TIME': 'time',
        'Time': 'time',
        'time': 'time'
    }  # namespace of the python model
    names_xpath = '//ns:model/ns:variables/ns:aux|' \
                  '//ns:model/ns:variables/ns:flow|' \
                  '//ns:model/ns:variables/ns:stock|' \
                  '//ns:model/ns:variables/ns:gf'

    for node in root.xpath(names_xpath, namespaces={'ns': NS}):
        name = node.attrib['name']
        _, namespace = utils.make_python_identifier(name, namespace)

    model_elements = []
    smile_parser = SMILEParser(namespace)

    # add aux and flow elements
    flaux_xpath = '//ns:model/ns:variables/ns:aux|//ns:model/ns:variables/ns:flow'
    for node in root.xpath(flaux_xpath, namespaces={'ns': NS}):
        name = node.attrib['name']
        units = get_xpath_text(node, 'ns:units')
        lims = (get_xpath_attrib(node, 'ns:range', 'min'), get_xpath_attrib(node, 'ns:range', 'max'))
        lims = str(tuple(float(x) if x is not None else x for x in lims))
        doc = get_xpath_text(node, 'ns:doc')
        py_name = namespace[name]
        eqn = get_xpath_text(node, 'ns:eqn')

        element = {
            'kind': 'component',
            'real_name': name,
            'unit': units,
            'doc': doc,
            'eqn': eqn,
            'lims': lims,
            'py_name': py_name,
            'subs': [],  # Todo later
            'arguments': '',
        }

        tranlation, new_structure = smile_parser.parse(eqn, element)
        element.update(tranlation)
        if is_constant_expression(element['py_expr']):
            element['kind'] = 'constant'
<<<<<<< HEAD
=======

>>>>>>> c478e839
        model_elements += new_structure

        gf_node = node.xpath("ns:gf", namespaces={'ns': NS})
        if len(gf_node) > 0:
            gf_data = parse_lookup_xml_node(gf_node[0])

            element.update({
                'kind': 'lookup',
                # This lookup declared as inline, so we should implement inline mode for flow and aux
                'arguments': "x = None",
                'py_expr': "%(function)s(%(x)s, [%(xs)s], [%(ys)s]) if x is None else %(function)s(x, [%(xs)s], [%(ys)s])" % {
                    'function': gf_data['function'],
                    'xs': ','.join("%10.3f" % x for x in gf_data['xs']),
                    'ys': ','.join("%10.3f" % x for x in gf_data['ys']),
                    'x': element['py_expr']
                },
            })

        model_elements.append(element)

    # add gf elements
    gf_xpath = '//ns:model/ns:variables/ns:gf'
    for node in root.xpath(gf_xpath, namespaces={'ns': NS}):
        name = node.attrib['name']
        py_name = namespace[name]

        units = get_xpath_text(node, 'ns:units')
        doc = get_xpath_text(node, 'ns:doc')

        gf_data = parse_lookup_xml_node(node)
        
        element = {
            'kind': 'lookup',
            'real_name': name,
            'unit': units,
            'doc': doc,
            'eqn': '',
            'py_name': py_name,
            'py_expr': "%(function)s(x, [%(xs)s], [%(ys)s])" % {
                    'function': gf_data['function'],
                    'xs': ','.join("%10.3f" % x for x in gf_data['xs']),
                    'ys': ','.join("%10.3f" % x for x in gf_data['ys']),
                },
            'arguments': 'x',
            'subs': [],  # Todo later
        }
        model_elements.append(element)
        
    # add stock elements
    stock_xpath = '//ns:model/ns:variables/ns:stock'
    for node in root.xpath(stock_xpath, namespaces={'ns': NS}):
        name = node.attrib['name']
        units = get_xpath_text(node, 'ns:units')
        lims = (get_xpath_attrib(node, 'ns:range', 'min'), get_xpath_attrib(node, 'ns:range', 'max'))
        lims = str(tuple(float(x) if x is not None else x for x in lims))
        doc = get_xpath_text(node, 'ns:doc')
        py_name = namespace[name]

        # Extract input and output flows equations
        inflows = [n.text for n in node.xpath('ns:inflow', namespaces={'ns': NS})]
        outflows = [n.text for n in node.xpath('ns:outflow', namespaces={'ns': NS})]

        eqn = ' + '.join(inflows) if inflows else ''
        eqn += (' - ' + ' - '.join(outflows)) if outflows else ''

        element = {
            'kind': 'component' if inflows or outflows else 'constant',
            'real_name': name,
            'unit': units,
            'doc': doc,
            'eqn': eqn,
            'lims': lims,
            'py_name': py_name,
            'subs': [],  # Todo later
            'arguments': ''
        }

        # Parse each flow equations
        py_inflows = []
        for inputFlow in inflows:
            translation, new_structure = smile_parser.parse(inputFlow, element)
            py_inflows.append(translation['py_expr'])
            model_elements += new_structure

        # Parse each flow equations
        py_outflows = []
        for outputFlow in outflows:
            translation, new_structure = smile_parser.parse(outputFlow, element)
            py_outflows.append(translation['py_expr'])
            model_elements += new_structure

        py_ddt = ' + '.join(py_inflows) if py_inflows else ''
        py_ddt += (' - ' + ' - '.join(py_outflows)) if py_outflows else ''

        # Read the initial value equation for stock element
        initial_value_eqn = get_xpath_text(node, 'ns:eqn')
        translation, new_structure = smile_parser.parse(initial_value_eqn, element)
        py_initial_value = translation['py_expr']
        model_elements += new_structure

        py_expr, new_structure = builder.add_stock(identifier=py_name,
                                                   subs=[],  # Todo later
                                                   expression=py_ddt,
                                                   initial_condition=py_initial_value,
                                                   subscript_dict={},  # Todo later
                                                   )
        element['py_expr'] = py_expr
        model_elements.append(element)
        model_elements += new_structure

    # remove timestamp pieces so as not to double-count
    model_elements_parsed = []
    for element in model_elements:
        if element['real_name'].lower() not in ['initial time', 'final time', 'time step', 'saveper']:
            model_elements_parsed.append(element)
    model_elements = model_elements_parsed

    # Add timeseries information

    # Read the start time of simulation
    sim_spec_node = root.xpath('//ns:sim_specs', namespaces={'ns': NS});
<<<<<<< HEAD
    time_units = sim_spec_node[0].attrib['time_units'] if (len(sim_spec_node) > 0 and 'time_units' in sim_spec_node[0].attrib) else ""
    
=======
    time_units = sim_spec_node[0].attrib['time_units'] if (
                len(sim_spec_node) > 0 and sim_spec_node[0].attrib.has_key('time_units')) else ""

>>>>>>> c478e839
    tstart = root.xpath('//ns:sim_specs/ns:start', namespaces={'ns': NS})[0].text
    element = {
        'kind': 'constant',
        'real_name': 'INITIAL TIME',
        'unit': time_units,
        'lims': None,
        'doc': 'The initial time for the simulation.',
        'eqn': tstart,
        'py_name': 'initial_time',
        'subs': None,
        'arguments': '',
    }
    translation, new_structure = smile_parser.parse(tstart, element)
    element.update(translation)
    model_elements.append(element)
    model_elements += new_structure

    # Read the final time of simulation
    tstop = root.xpath('//ns:sim_specs/ns:stop', namespaces={'ns': NS})[0].text
    element = {
        'kind': 'constant',
        'real_name': 'FINAL TIME',
        'unit': time_units,
        'lims': None,
        'doc': 'The final time for the simulation.',
        'eqn': tstart,
        'py_name': 'final_time',
        'subs': None,
        'arguments': '',
    }

    translation, new_structure = smile_parser.parse(tstop, element)
    element.update(translation)
    model_elements.append(element)
    model_elements += new_structure

    # Read the time step of simulation
    dt_node = root.xpath('//ns:sim_specs/ns:dt', namespaces={'ns': NS})
    
    # Use default value for time step if `dt` is not specified in model
    dt_eqn = "1.0"
    if len(dt_node) > 0:
        dt_node = dt_node[0]
        dt_eqn = dt_node.text
        # If reciprocal mode are defined for `dt`, we should inverse value
        if ("reciprocal" in dt_node.attrib and dt_node.attrib["reciprocal"].lower() == "true"):
            dt_eqn = "1/" + dt_eqn
    
    element = {
        'kind': 'constant',
        'real_name': 'TIME STEP',
        'unit': time_units,
        'lims': None,
        'doc': 'The time step for the simulation.',
        'eqn': dt_eqn,
        'py_name': 'time_step',
        'subs': None,
        'arguments': '',
    }
    translation, new_structure = smile_parser.parse(dt_eqn, element)
    element.update(translation)
    model_elements.append(element)
    model_elements += new_structure

    # Add the SAVEPER attribute to the model
    model_elements.append({
        'kind': 'constant',
        'real_name': 'SAVEPER',
        'unit': time_units,
        'lims': None,
        'doc': 'The time step for the simulation.',
        'eqn': dt_eqn,
        'py_name': 'saveper',
        'py_expr': 'time_step()',
        'subs': None,
        'arguments': '',
    })

    outfile_name = xmile_file.replace('.xmile', '.py')

    builder.build(elements=model_elements,
                  subscript_dict={},
                  namespace=namespace,
                  outfile_name=outfile_name)

    return outfile_name<|MERGE_RESOLUTION|>--- conflicted
+++ resolved
@@ -124,10 +124,7 @@
         element.update(tranlation)
         if is_constant_expression(element['py_expr']):
             element['kind'] = 'constant'
-<<<<<<< HEAD
-=======
-
->>>>>>> c478e839
+
         model_elements += new_structure
 
         gf_node = node.xpath("ns:gf", namespaces={'ns': NS})
@@ -158,11 +155,12 @@
         doc = get_xpath_text(node, 'ns:doc')
 
         gf_data = parse_lookup_xml_node(node)
-        
+
         element = {
             'kind': 'lookup',
             'real_name': name,
             'unit': units,
+            'lims': None,
             'doc': doc,
             'eqn': '',
             'py_name': py_name,
@@ -175,7 +173,7 @@
             'subs': [],  # Todo later
         }
         model_elements.append(element)
-        
+
     # add stock elements
     stock_xpath = '//ns:model/ns:variables/ns:stock'
     for node in root.xpath(stock_xpath, namespaces={'ns': NS}):
@@ -249,14 +247,8 @@
 
     # Read the start time of simulation
     sim_spec_node = root.xpath('//ns:sim_specs', namespaces={'ns': NS});
-<<<<<<< HEAD
     time_units = sim_spec_node[0].attrib['time_units'] if (len(sim_spec_node) > 0 and 'time_units' in sim_spec_node[0].attrib) else ""
-    
-=======
-    time_units = sim_spec_node[0].attrib['time_units'] if (
-                len(sim_spec_node) > 0 and sim_spec_node[0].attrib.has_key('time_units')) else ""
-
->>>>>>> c478e839
+
     tstart = root.xpath('//ns:sim_specs/ns:start', namespaces={'ns': NS})[0].text
     element = {
         'kind': 'constant',
@@ -295,7 +287,7 @@
 
     # Read the time step of simulation
     dt_node = root.xpath('//ns:sim_specs/ns:dt', namespaces={'ns': NS})
-    
+
     # Use default value for time step if `dt` is not specified in model
     dt_eqn = "1.0"
     if len(dt_node) > 0:
@@ -304,7 +296,7 @@
         # If reciprocal mode are defined for `dt`, we should inverse value
         if ("reciprocal" in dt_node.attrib and dt_node.attrib["reciprocal"].lower() == "true"):
             dt_eqn = "1/" + dt_eqn
-    
+
     element = {
         'kind': 'constant',
         'real_name': 'TIME STEP',
