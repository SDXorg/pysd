--- conflicted
+++ resolved
@@ -278,7 +278,7 @@
     literal_subscript = subscript _ ("," _ subscript _)*
     imported_subscript = imp_subs_func _ "(" _ (string _ ","? _)* ")"
     numeric_range = _ (range / value) _ ("," _ (range / value) _)*
-    value = _ sequence_id _ 
+    value = _ sequence_id _
     range = "(" _ sequence_id _ "-" _ sequence_id _ ")"
     subscriptlist = '[' _ subscript _ ("," _ subscript _)* _ ']'
 
@@ -336,11 +336,11 @@
             subs_start = vc[2].strip()
             subs_end = vc[6].strip()
             if(subs_start == subs_end): raise ValueError('Only different subscripts are valid in a numeric range, error in expression:\n\t %s\n' % (equation_str))
-            
-            # get the common prefix and the starting and 
+
+            # get the common prefix and the starting and
             # ending number of the numeric range
-            subs_start = re.findall('\d+|\D+', subs_start)
-            subs_end = re.findall('\d+|\D+', subs_end)
+            subs_start = re.findall(r'\d+|\D+', subs_start)
+            subs_end = re.findall(r'\d+|\D+', subs_end)
             prefix_start = ''.join(subs_start[:-1])
             prefix_end = ''.join(subs_end[:-1])
             num_start = int(subs_start[-1])
@@ -541,13 +541,8 @@
                       "module": "functions",
                       "original_name": "INVERT MATRIX"},
     "get time value": {"name": "not_implemented_function",
-<<<<<<< HEAD
                        "module": "functions",
                        "original_name": "GET TIME VALUE"}
-=======
-                      "module": "functions",
-                      "original_name": "GET TIME VALUE"}
->>>>>>> 7ff88f2a
 }
 
 # list of fuctions that accept a dimension to apply over
@@ -656,7 +651,7 @@
         subs=element['subs'],
         subscript_dict=subscript_dict
     ),
-    
+
     "sample if true": lambda element, subscript_dict, args: builder.add_sample_if_true(
         identifier=element['py_name'],
         condition=args[0],
@@ -665,7 +660,7 @@
         subs=element['subs'],
         subscript_dict=subscript_dict
     ),
-    
+
     "smooth": lambda element, subscript_dict, args: builder.add_n_smooth(
         identifier=element['py_name'],
         smooth_input=args[0],
