--- conflicted
+++ resolved
@@ -492,40 +492,40 @@
     sketch_grammar = _include_common_grammar(
         r"""
             line = var_definition / module_intro / module_title / module_definition / arrow / flow / other_objects / id
-            
+
             module_intro = ~r"\s*Sketch.*?names$" / ~r"^V300.*?ignored$"
             module_title = "*" module_name
             module_name = ~r"(?<=\*)[^\n]+$"
-            
+
             module_definition = "$" color "," digit "," font_properties "|" ( ( color / ones_and_dashes ) "|")* module_code
             var_definition = var_code "," var_number "," var_name "," position "," var_box_type "," arrows_in_allowed "," hide_level "," var_face "," var_word_position "," var_thickness "," var_rest_conf ","? ( ( ones_and_dashes / color) ",")* font_properties?
-            
+
             # elements used in a line defining the properties of a variable or stock (most are digits, but identifying them now may be useful for further parsing)
             var_name = element
             var_name = ~r"(?<=,)[^,]+(?=,)"
-            var_number = digit               
+            var_number = digit
             var_box_type = ~r"(?<=,)\d+,\d+,\d+(?=,)" # improve this regex
             arrows_in_allowed = ~r"(?<=,)\d+(?=,)" # if this is an even umber, it's a shadow variable
             hide_level = digit
             var_face = digit
-            var_word_position = ~r"(?<=,)\-*\d+(?=,)"         
+            var_word_position = ~r"(?<=,)\-*\d+(?=,)"
             var_thickness = digit
             var_rest_conf = digit "," ~r"\d+"
-            
+
             arrow = arrow_code "," digit "," origin_var "," destination_var "," (digit ",")+ (ones_and_dashes ",")?  ((color ",") / ("," ~r"\d+") / (font_properties "," ~r"\d+"))* "|(" position ")|"
-            
+
             # arrow origin and destination (this may be useful if further parsing is required)
             origin_var = digit
             destination_var = digit
 
             # flow arrows
             flow = source_or_sink_or_plot / flow_arrow
-            
+
             # if you want to extend the parsing, these three would be a good starting point (they are followed by "anything")
             source_or_sink_or_plot = multipurpose_code "," anything
             flow_arrow =  flow_arrow_code "," anything
             other_objects = other_objects_code "," anything
-            
+
             # fonts
             font_properties = font_name? "|" font_size "|" font_style? "|" color  # if the B from an RGB is either 1 or 2 (very unlikely), the parser may not be able to tell the begining of the next line
             font_style =  "B" / "I" / "U" / "S" / "V"  # italics, bold, underline, etc
@@ -535,10 +535,10 @@
 
             # x and y within the view layout. This may be useful if further parsing is required
             position = ~r"-*\d+,-*\d+"
-                      
+
             # rgb color
             color = ~r"((?<!\d|\.)([0-9]?[0-9]|1[0-9][0-9]|2[0-4][0-9]|25[0-5])(?!\d|\.) *[-] *){2}(?<!\d|\.)([0-9]?[0-9]|1[0-9][0-9]|2[0-4][0-9]|25[0-5])(?!\d|\.)" # rgb as in 255-255-255
-            
+
             # lines that start with specific numbers (1:arrows, 11:flow_arrow, 12:)
             arrow_code = ~r"^1(?=,)"
             flow_arrow_code = ~r"^11(?=,)"
@@ -546,7 +546,7 @@
             multipurpose_code = ~r"^12(?=,)" # source, sink, plot, comment
             other_objects_code = ~r"^(30|31)(?=,)"
             module_code = ~r"\d+" "," digit "," digit "," ~r"\d+" # code at the end of module definitions
-            
+
             id = ( basic_id / escape_group )
 
             # comma separated value/s
@@ -846,10 +846,7 @@
         condition=args[0],
         actual_value=args[1],
         initial_value=args[2],
-<<<<<<< HEAD
-=======
-        subs=element['subs']
->>>>>>> 32b0b278
+        subs=element["subs"]
     ),
     "smooth": lambda element, subscript_dict, args: builder.add_n_smooth(
         identifier=element["py_name"],
@@ -1004,28 +1001,12 @@
 
     # spaces important for word-based operators
     in_ops = {
-<<<<<<< HEAD
-        "+": "+",
-        "-": "-",
-        "*": "*",
-        "/": "/",
-        "^": "**",
-        "=": "==",
-        "<=": "<=",
-        "<>": "!=",
-        "<": "<",
-        ">=": ">=",
-        ">": ">",
-        ":and:": " and ",
-        ":or:": " or ",
-=======
         "+": "+", "-": "-", "*": "*", "/": "/", "^": "**", "=": "==",
         "<=": "<=", "<>": "!=", "<": "<", ">=": ">=", ">": ">"}
 
     pre_ops = {
         "-": "-",
         "+": " "  # space is important, so that and empty string doesn't slip through generic
->>>>>>> 32b0b278
     }
 
     pre_ops = {"-": "-", "+": " ", ":not:": " not "}
@@ -1087,25 +1068,10 @@
     macro = ~r"(%(macros)s)"IU  # macros from model file (if none, use non-printable character)
 
     empty = "" # empty string
-<<<<<<< HEAD
-    """
-        % {
-            # In the following, we have to sort keywords in decreasing order of length so that the
-            # peg parser doesn't quit early when finding a partial keyword
-            "subs": "|".join(
-                reversed(sorted(sub_names_list + sub_elems_list, key=len))
-            ),
-            "funcs": "|".join(reversed(sorted(functions.keys(), key=len))),
-            "in_ops": "|".join(reversed(sorted(in_ops_list, key=len))),
-            "pre_ops": "|".join(reversed(sorted(pre_ops_list, key=len))),
-            "builders": "|".join(reversed(sorted(builders.keys(), key=len))),
-            "macros": "|".join(reversed(sorted(macro_names_list, key=len))),
-        }
-    )
-=======
     """ % {
-        # In the following, we have to sort keywords in decreasing order of length so that the
-        # peg parser doesn't quit early when finding a partial keyword
+        # In the following, we have to sort keywords in decreasing order
+        # of length so that the peg parser doesn't quit early when
+        # finding a partial keyword
         'subs': '|'.join(reversed(sorted(sub_names_list + sub_elems_list,
                                          key=len))),
         'funcs': '|'.join(reversed(sorted(functions.keys(), key=len))),
@@ -1116,7 +1082,6 @@
         'builders': '|'.join(reversed(sorted(builders.keys(), key=len))),
         'macros': '|'.join(reversed(sorted(macro_names_list, key=len)))
     })
->>>>>>> 32b0b278
 
     parser = parsimonious.Grammar(expression_grammar)
 
@@ -1139,7 +1104,7 @@
             self.in_oper = None
             self.args = []
             self.logical_op = None
-            self.to_float = False # convert subseted reference to float
+            self.to_float = False  # convert subseted reference to float
             self.visit(ast)
 
         def visit_expr_type(self, n, vc):
@@ -1742,13 +1707,14 @@
         text = in_file.read()
 
     # check for model extension
-    if ".mdl" not in mdl_file and ".MDL" not in mdl_file:
+    if not mdl_file.lower().endswith(".mdl"):
         raise ValueError(
             "The file to translate, "
             + mdl_file
-            + " is not a vensim model. It must end with mdl or MDL extension."
+            + " is not a vensim model. It must end with mdl extension."
         )
-    outfile_name = mdl_file.replace(".mdl", ".py").replace(".MDL", ".py")
+    mdl_insensitive = re.compile(re.escape('.mdl'), re.IGNORECASE)
+    outfile_name = mdl_insensitive.sub(".py", mdl_file)
     out_dir = os.path.dirname(outfile_name)
 
     if split_modules:
