"""
The Element class allows parsing the LHS of a model equation.
Depending on the LHS value, either a SubscriptRange object or a Component
object will be returned. There are 4 components types:

- Component: Regular component, defined with '='.
- UnchangeableConstant: Unchangeable constant, defined with '=='.
- Data: Data component, defined with ':='
- Lookup: Lookup component, defined with '()'

Lookup components have their own parser for the RHS of the expression,
while the other 3 components share the same parser. The final result
from a parsed component can be exported to an AbstractComponent object
in order to build a model in other programming languages.
"""
import re
from typing import Union, Tuple, List
import warnings
import parsimonious
import numpy as np

from ..structures.abstract_model import\
    AbstractData, AbstractLookup, AbstractComponent,\
    AbstractUnchangeableConstant, AbstractSubscriptRange

from . import vensim_utils as vu
from .vensim_structures import structures, parsing_ops


class Element():
    """
    Element object allows parsing the the LHS of the Vensim
    expressions.

    Parameters
    ----------
    equation: str
        Original equation in the Vensim file.

    units: str
        The units of the element with the limits, i.e., the content after
        the first '~' symbol.

    documentation: str
        The comment of the element, i.e., the content after the second
        '~' symbol.

    """

    def __init__(self, equation: str, units: str, documentation: str):
        self.equation = equation
        self.units, self.limits = self._parse_units(units)
        self.documentation = documentation

    def __str__(self):  # pragma: no cover
        return "Model element:\n\t%s\nunits: %s\ndocs: %s\n" % (
            self.equation, self.units, self.documentation)

    @property
    def _verbose(self) -> str:  # pragma: no cover
        """Get element information."""
        return self.__str__()

    @property
    def verbose(self):  # pragma: no cover
        """Print element information to standard output."""
        print(self._verbose)

    def _parse_units(self, units_str: str) -> Tuple[str, tuple]:
        """Separate the limits from the units."""
        # TODO improve units parsing: parse them when parsing the section
        # elements
        if not units_str:
            return "", None

        if units_str.endswith("]"):
            units, lims = units_str.rsplit("[")  # types: str, str
        else:
            return units_str, None

        lims = tuple(
            [
                float(x) if x.strip() != "?" else None
                for x in lims.strip("]").split(",")
            ]
        )
        return units.strip(), lims

    def parse(self) -> object:
        """
<<<<<<< HEAD
        Parse an Element object with parsimonious using the grammar given in
=======
        Parse element object with parsimonious using the grammar given in
>>>>>>> 029b6a46
        'parsing_grammars/element_object.peg' and the class
        ElementsComponentVisitor to visit the parsed expressions.

        Splits the LHS from the RHS of the equation. If the returned
        object is a SubscriptRange, no more parsing is needed. Otherwise,
        the RHS of the returned object (Component) should be parsed
        to get the AbstractSyntax Tree.

        Returns
        -------
        self.component: SubscriptRange or Component
            The subscript range definition object or component object.

        """
        tree = vu.Grammar.get("element_object").parse(self.equation)
        self.component = ElementsComponentVisitor(tree).component
        self.component.units = self.units
        self.component.limits = self.limits
        self.component.documentation = self.documentation
        return self.component


class ElementsComponentVisitor(parsimonious.NodeVisitor):
    """Visit model element definition to get the component object."""

    def __init__(self, ast):
        self.mapping = []
        self.subscripts = []
        self.subscripts_except = []
        self.subscripts_except_groups = []
        self.name = None
        self.expression = None
        self.keyword = None
        self.visit(ast)

    def visit_subscript_definition(self, n, vc):
        self.component = SubscriptRange(
            self.name, self.subscripts, self.mapping)

    def visit_lookup_definition(self, n, vc):
        self.component = Lookup(
            self.name,
            (self.subscripts, self.subscripts_except_groups),
            self.expression
        )

    def visit_unchangeable_constant(self, n, vc):
        self.component = UnchangeableConstant(
            self.name,
            (self.subscripts, self.subscripts_except_groups),
            self.expression
        )

    def visit_component(self, n, vc):
        self.component = Component(
            self.name,
            (self.subscripts, self.subscripts_except_groups),
            self.expression
        )

    def visit_data_definition(self, n, vc):
        self.component = Data(
            self.name,
            (self.subscripts, self.subscripts_except_groups),
            self.keyword,
            self.expression
        )

    def visit_keyword(self, n, vc):
        self.keyword = n.text.strip()[1:-1].lower().replace(" ", "_")

    def visit_imported_subscript(self, n, vc):
        self.subscripts = {
            arg_name: argument.strip().strip("'")
            for arg_name, argument
            in zip(
                ("file", "tab", "firstcell", "lastcell", "prefix"),
                vc[4].split(",")
            )
        }

    def visit_subscript_copy(self, n, vc):
        self.component = SubscriptRange(self.name, vc[4].strip())

    def visit_subscript_mapping(self, n, vc):
        if ":" in str(vc):
            # TODO: ensure the correct working of this condition adding
            # full integration tests
            warnings.warn(
                "\nSubscript mapping detected. "
                + "This feature works only for simple cases."
            )
            # Obtain subscript name and split by : and (
            self.mapping.append(str(vc).split(":")[0].split("(")[1].strip())
        else:
            self.mapping.append(vc[0].strip())

    def visit_subscript_range(self, n, vc):
        subs_start = re.findall(r"\d+|\D+", vc[2].strip())
        subs_end = re.findall(r"\d+|\D+", vc[6].strip())
        prefix_start, num_start = "".join(subs_start[:-1]), int(subs_start[-1])
        prefix_end, num_end = "".join(subs_end[:-1]), int(subs_end[-1])

        if not prefix_start or not prefix_end:
            raise ValueError(
                "\nA numeric range must contain at least one letter.")
        elif num_start >= num_end:
            raise ValueError(
                "\nThe number of the first subscript value must be "
                "lower than the second subscript value in a "
                "subscript numeric range.")
        elif prefix_start != prefix_end:
            raise ValueError(
                "\nOnly matching names ending in numbers are valid.")

        self.subscripts += [
            prefix_start + str(i) for i in range(num_start, num_end + 1)
            ]

    def visit_name(self, n, vc):
        self.name = vc[0].strip()

    def visit_subscript(self, n, vc):
        self.subscripts.append(n.text.strip())

    def visit_subscript_except(self, n, vc):
        self.subscripts_except.append(n.text.strip())

    def visit_subscript_except_group(self, n, vc):
        self.subscripts_except_groups.append(self.subscripts_except.copy())
        self.subscripts_except = []

    def visit_expression(self, n, vc):
        self.expression = n.text.strip()

    def generic_visit(self, n, vc):
        return "".join(filter(None, vc)) or n.text


class SubscriptRange():
    """
    Subscript range definition, defined by ":" or "<->" in Vensim.
    """

    def __init__(self, name: str, definition: Union[List[str], str, dict],
                 mapping: List[str] = []):
        self.name = name
        self.definition = definition
        self.mapping = mapping

    def __str__(self):  # pragma: no cover
        return "\nSubscript range definition:  %s\n\t%s\n" % (
            self.name,
            "%s <- %s" % (self.definition, self.mapping)
            if self.mapping else self.definition)

    @property
    def _verbose(self) -> str:  # pragma: no cover
        """Get subscript range information."""
        return self.__str__()

    @property
    def verbose(self):  # pragma: no cover
        """Print subscript range information to standard output."""
        print(self._verbose)

    def get_abstract_subscript_range(self) -> AbstractSubscriptRange:
        """
        Instantiates an AbstractSubscriptRange object used for building.
        This method is automatically called by the Sections's 
        get_abstract_section method.

        Returns
        -------
        AbstractSubscriptRange: AbstractSubscriptRange
          AbstractSubscriptRange object that can be used for building
          the model in another programming language.

        """
        return AbstractSubscriptRange(
            name=self.name,
            subscripts=self.definition,
            mapping=self.mapping
        )


class Component():
    """
    Model component defined by "name = expr" in Vensim.

    Parameters
    ----------
    name: str
        The original name of the component.

    subscripts: tuple
        Tuple of length two with first argument the list of subscripts
        in the variable definition and the second argument the list of
        subscripts list that appears after :EXCEPT: keyword (if used).

    expression: str
        The RHS of the element, expression to parse.

    """
    _kind = "Model component"

    def __init__(self, name: str, subscripts: Tuple[list, list],
                 expression: str):
        self.name = name
        self.subscripts = subscripts
        self.expression = expression

    def __str__(self):  # pragma: no cover
        text = "\n%s definition: %s" % (self._kind, self.name)
        text += "\nSubscrips: %s" % repr(self.subscripts[0])\
            if self.subscripts[0] else ""
        text += "  EXCEPT  %s" % repr(self.subscripts[1])\
            if self.subscripts[1] else ""
        text += "\n\t%s" % self._expression
        return text

    @property
    def _expression(self):  # pragma: no cover
        if hasattr(self, "ast"):
            return str(self.ast).replace("\n", "\n\t")

        else:
            return self.expression.replace("\n", "\n\t")

    @property
    def _verbose(self) -> str:  # pragma: no cover
        """Get component information."""
        return self.__str__()

    @property
    def verbose(self):  # pragma: no cover
        """Print component information to standard output."""
        print(self._verbose)

    def parse(self) -> None:
        """
        Parse component object with parsimonious using the grammar given
        in 'parsing_grammars/components.peg' and the class EquationVisitor
        to visit the RHS of the expressions.

        """
        tree = vu.Grammar.get("components", parsing_ops).parse(self.expression)
        self.ast = EquationVisitor(tree).translation

        if isinstance(self.ast, structures["get_xls_lookups"]):
            self.lookup = True
        else:
            self.lookup = False

    def get_abstract_component(self) -> Union[AbstractComponent,
                                              AbstractLookup]:
        """
        Get Abstract Component used for building. This method is
        automatically called by Sections's get_abstract_section.

        Returns
        -------
        AbstractComponent: AbstractComponent or AbstractLookup
          Abstract Component object that can be used for building
          the model in another language. If the component equations
          includes external lookups (GET XLS/DIRECT LOOKUPS)
          AbstractLookup class will be used

        """
        if self.lookup:
            # get lookups equations
            return AbstractLookup(subscripts=self.subscripts, ast=self.ast)
        else:
            return AbstractComponent(subscripts=self.subscripts, ast=self.ast)


class UnchangeableConstant(Component):
    """
    Unchangeable constant defined by "name == expr" in Vensim.
    This class is a soon of Component.

    Parameters
    ----------
    name: str
        The original name of the component.

    subscripts: tuple
        Tuple of length two with first argument the list of subscripts
        in the variable definition and the second argument the list of
        subscripts list that appears after :EXCEPT: keyword (if used).

    expression: str
        The RHS of the element, expression to parse.

    """
    _kind = "Unchangeable constant component"

    def __init__(self, name: str, subscripts: Tuple[list, list],
                 expression: str):
        super().__init__(name, subscripts, expression)

    def get_abstract_component(self) -> AbstractUnchangeableConstant:
        """
        Get Abstract Component used for building. This method is
        automatically called by Sections's get_abstract_section.

        Returns
        -------
        AbstractComponent: AbstractUnchangeableConstant
          Abstract Component object that can be used for building
          the model in another language.

        """
        return AbstractUnchangeableConstant(
            subscripts=self.subscripts, ast=self.ast)


class Lookup(Component):
    """
    Lookup component, defined by "name(expr)" in Vensim.
    This class is a soon of Component.

    Parameters
    ----------
    name: str
        The original name of the component.

    subscripts: tuple
        Tuple of length two with first argument the list of subscripts
        in the variable definition and the second argument the list of
        subscripts list that appears after :EXCEPT: keyword (if used).

    expression: str
        The RHS of the element, expression to parse.

    """
    _kind = "Lookup component"

    def __init__(self, name: str, subscripts: Tuple[list, list],
                 expression: str):
        super().__init__(name, subscripts, expression)

    def parse(self) -> None:
        """
        Parse component object with parsimonious using the grammar given
        in 'parsing_grammars/lookups.peg' and the class LookupsVisitor
        to visit the RHS of the expressions.
        """
        tree = vu.Grammar.get("lookups").parse(self.expression)
        self.ast = LookupsVisitor(tree).translation

    def get_abstract_component(self) -> AbstractLookup:
        """
        Get Abstract Component used for building. This method is
        automatically called by Sections's get_abstract_section.

        Returns
        -------
        AbstractComponent: AbstractLookup
          Abstract Component object that can be used for building
          the model in another language.

        """
        return AbstractLookup(subscripts=self.subscripts, ast=self.ast)


class Data(Component):
    """
    Data component, defined by "name := expr" in Vensim.
    This class is a soon of Component.

    Parameters
    ----------
    name: str
        The original name of the component.

    subscripts: tuple
        Tuple of length two with first argument the list of subscripts
        in the variable definition and the second argument the list of
        subscripts list that appears after :EXCEPT: keyword (if used).

    keyword: str
        The keyword used befor the ":=" symbol, it could be ('interpolate',
        'raw', 'hold_backward', 'look_forward')

    expression: str
        The RHS of the element, expression to parse.

    """
    _kind = "Data component"

    def __init__(self, name: str, subscripts: Tuple[list, list],
                 keyword: str, expression: str):
        super().__init__(name, subscripts, expression)
        self.keyword = keyword

    def __str__(self):  # pragma: no cover
        text = "\n%s definition: %s" % (self._kind, self.name)
        text += "\nSubscrips: %s" % repr(self.subscripts[0])\
            if self.subscripts[0] else ""
        text += "  EXCEPT  %s" % repr(self.subscripts[1])\
            if self.subscripts[1] else ""
        text += "\nKeyword: %s" % self.keyword if self.keyword else ""
        text += "\n\t%s" % self._expression
        return text

    def parse(self) -> None:
        """
        Parse component object with parsimonious using the grammar given
        in 'parsing_grammars/components.peg' and the class EquationVisitor
        to visit the RHS of the expressions.

        If the expression is None, then de data will be readen from a
        VDF file in Vensim.

        """
        if not self.expression:
            # empty data vars, read from vdf file
            self.ast = structures["data"]()
        else:
            super().parse()

    def get_abstract_component(self) -> AbstractData:
        """
        Get Abstract Component used for building. This method is
        automatically called by Sections's get_abstract_section.

        Returns
        -------
        AbstractComponent: AbstractData
          Abstract Component object that can be used for building
          the model in another language.

        """
        return AbstractData(
            subscripts=self.subscripts, ast=self.ast, keyword=self.keyword)


class LookupsVisitor(parsimonious.NodeVisitor):
    """Visit the elements of a lookups to get the AST"""
    def __init__(self, ast):
        self.translation = None
        self.visit(ast)

    def visit_limits(self, n, vc):
        return n.text.strip()[:-1].replace(")-(", "),(")

    def visit_regularLookup(self, n, vc):
        if vc[0]:
            xy_limits = np.array(eval(vc[0]))
        else:
            xy_limits = np.full((2, 2), np.nan)

        values = np.array((eval(vc[2])))
        values = values[np.argsort(values[:, 0])]

        self.translation = structures["lookup"](
            x=tuple(values[:, 0]),
            y=tuple(values[:, 1]),
            x_limits=tuple(xy_limits[:, 0]),
            y_limits=tuple(xy_limits[:, 1]),
            type="interpolate"
        )

    def visit_excelLookup(self, n, vc):
        arglist = vc[3].split(",")

        self.translation = structures["get_xls_lookups"](
            file=eval(arglist[0]),
            tab=eval(arglist[1]),
            x_row_or_col=eval(arglist[2]),
            cell=eval(arglist[3])
        )

    def generic_visit(self, n, vc):
        return "".join(filter(None, vc)) or n.text


class EquationVisitor(parsimonious.NodeVisitor):
    """Visit the elements of a equation to get the AST"""
    def __init__(self, ast):
        self.translation = None
        self.elements = {}
        self.subs = None  # the subscripts if given
        self.negatives = set()
        self.visit(ast)

    def visit_expr_type(self, n, vc):
        self.translation = self.elements[vc[0]]

    def visit_final_expr(self, n, vc):
        # expressions with logical binary operators (:AND:, :OR:)
        return vu.split_arithmetic(
            structures["logic"], parsing_ops["logic_ops"],
            "".join(vc).strip(), self.elements)

    def visit_logic_expr(self, n, vc):
        # expressions with logical unitary operators (:NOT:)
        id = vc[2]
        if vc[0].lower() == ":not:":
            id = self.add_element(structures["logic"](
                [":NOT:"],
                (self.elements[id],)
                ))
        return id

    def visit_comp_expr(self, n, vc):
        # expressions with comparisons (=, <>, <, <=, >, >=)
        return vu.split_arithmetic(
            structures["logic"], parsing_ops["comp_ops"],
            "".join(vc).strip(), self.elements)

    def visit_add_expr(self, n, vc):
        # expressions with additions (+, -)
        return vu.split_arithmetic(
            structures["arithmetic"], parsing_ops["add_ops"],
            "".join(vc).strip(), self.elements)

    def visit_prod_expr(self, n, vc):
        # expressions with products (*, /)
        return vu.split_arithmetic(
            structures["arithmetic"], parsing_ops["prod_ops"],
            "".join(vc).strip(), self.elements)

    def visit_exp_expr(self, n, vc):
        # expressions with exponentials (^)
        return vu.split_arithmetic(
            structures["arithmetic"], parsing_ops["exp_ops"],
            "".join(vc).strip(), self.elements, self.negatives)

    def visit_neg_expr(self, n, vc):
        id = vc[2]
        if vc[0] == "-":
            if isinstance(self.elements[id], (float, int)):
                self.elements[id] = -self.elements[id]
            else:
                self.negatives.add(id)
        return id

    def visit_call(self, n, vc):
        func = self.elements[vc[0]]
        args = self.elements[vc[4]]
        if func.reference in structures:
            return self.add_element(structures[func.reference](*args))
        else:
            return self.add_element(structures["call"](func, args))

    def visit_reference(self, n, vc):
        id = self.add_element(structures["reference"](
            vc[0].lower().replace(" ", "_"), self.subs))
        self.subs = None
        return id

    def visit_limits(self, n, vc):
        return self.add_element(n.text.strip()[:-1].replace(")-(", "),("))

    def visit_lookup_with_def(self, n, vc):
        if vc[10]:
            xy_limits = np.array(eval(self.elements[vc[10]]))
        else:
            xy_limits = np.full((2, 2), np.nan)

        values = np.array((eval(vc[11])))
        values = values[np.argsort(values[:, 0])]

        lookup = structures["lookup"](
            x=tuple(values[:, 0]),
            y=tuple(values[:, 1]),
            x_limits=tuple(xy_limits[:, 0]),
            y_limits=tuple(xy_limits[:, 1]),
            type="interpolate"
        )

        return self.add_element(structures["with_lookup"](
            self.elements[vc[4]], lookup))

    def visit_array(self, n, vc):
        if ";" in n.text or "," in n.text:
            return self.add_element(np.squeeze(np.array(
                [row.split(",") for row in n.text.strip(";").split(";")],
                dtype=float)))
        else:
            return self.add_element(eval(n.text))

    def visit_subscript_list(self, n, vc):
        subs = [x.strip() for x in vc[2].split(",")]
        self.subs = structures["subscripts_ref"](subs)
        return ""

    def visit_name(self, n, vc):
        return n.text.strip()

    def visit_expr(self, n, vc):
        if vc[0] not in self.elements:
            return self.add_element(eval(vc[0]))
        else:
            return vc[0]

    def visit_string(self, n, vc):
        return self.add_element(eval(n.text))

    def visit_arguments(self, n, vc):
        arglist = tuple(x.strip(",") for x in vc)
        return self.add_element(tuple(
            self.elements[arg] if arg in self.elements
            else eval(arg) for arg in arglist))

    def visit_parens(self, n, vc):
        return vc[2]

    def visit__(self, n, vc):
        # handles whitespace characters
        return ""

    def visit_nan(self, n, vc):
        return self.add_element(np.nan)

    def generic_visit(self, n, vc):
        return "".join(filter(None, vc)) or n.text

    def add_element(self, element):
        return vu.add_element(self.elements, element)<|MERGE_RESOLUTION|>--- conflicted
+++ resolved
@@ -88,11 +88,7 @@
 
     def parse(self) -> object:
         """
-<<<<<<< HEAD
         Parse an Element object with parsimonious using the grammar given in
-=======
-        Parse element object with parsimonious using the grammar given in
->>>>>>> 029b6a46
         'parsing_grammars/element_object.peg' and the class
         ElementsComponentVisitor to visit the parsed expressions.
 
@@ -262,7 +258,7 @@
     def get_abstract_subscript_range(self) -> AbstractSubscriptRange:
         """
         Instantiates an AbstractSubscriptRange object used for building.
-        This method is automatically called by the Sections's 
+        This method is automatically called by the Sections's
         get_abstract_section method.
 
         Returns
